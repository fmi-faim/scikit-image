# Azure Pipelines configuration file for Continuous Integration
# for building the package and running the tests under Windows.
variables:
  PIP_CACHE_DIR: $(Pipeline.Workspace)/.pip
  # data cache dir determined via: print(pooch.os_cache('scikit-image'))
  SKIMAGE_DATA_CACHE_FOLDER: C:\Users\VssAdministrator\AppData\Local\scikit-image\scikit-image\Cache

jobs:
- job: 'Default'
  pool:
    vmImage: 'vs2017-win2016'
  strategy:
    maxParallel: 10
    matrix:
      Python37:
        PYTHON_VERSION: '3.7'
        ARCH: 'x86'
        PIP_FLAGS: ''
      Python37-x64:
        PYTHON_VERSION: '3.7'
        ARCH: 'x64'
        PIP_FLAGS: ''
        TEST_EXAMPLES: 'true'
      Python38:
        PYTHON_VERSION: '3.8'
        ARCH: 'x86'
        PIP_FLAGS: ''
      Python38-x64:
        PYTHON_VERSION: '3.8'
        ARCH: 'x64'
        PIP_FLAGS: ''
        BUILD_DOCS: 'true'
      # build pre release packages on Python 3.8 since it has been out long
      # enough for wheels to be built for packages that need to be compiled.
      Python38-x64-pre:
        PYTHON_VERSION: '3.8'
        ARCH: 'x64'
        PIP_FLAGS: '--pre'
      Python39:
        PYTHON_VERSION: '3.9'
        ARCH: 'x86'
        PIP_FLAGS: ''
      Python39-x64:
        PYTHON_VERSION: '3.9'
        ARCH: 'x64'
        PIP_FLAGS: ''
        # NOTE(honles): winpty is required by one of the doc dependencies,
        #               but does not provide a wheel for Python 3.9
        # TEST_EXAMPLES: 'true'
  continueOnError: false
  timeoutInMinutes: 60

  steps:
  - task: UsePythonVersion@0
    inputs:
      versionSpec: '$(PYTHON_VERSION)'
      architecture: '$(ARCH)'
    name: python

  # https://docs.microsoft.com/en-us/azure/devops/pipelines/release/caching?view=azure-devops
  - task: Cache@2
    inputs:
      key: '"skimage_data" | skimage/data/_registry.py'
      path: $(SKIMAGE_DATA_CACHE_FOLDER)
    displayName: Cache scikit-image data files

  # https://docs.microsoft.com/en-us/azure/devops/pipelines/release/caching?view=azure-devops#pythonpip
  - task: Cache@2
    inputs:
      key: '"Python$(PYTHON_VERSION)-$(ARCH)" | "$(Agent.OS)" | requirements/build.txt | requirements/default.txt | requirements/test.txt | requirements/docs.txt'
      restoreKeys: |
        "Python$(PYTHON_VERSION)-$(ARCH)" | "$(Agent.OS)"
        "Python$(PYTHON_VERSION)-$(ARCH)"
      path: $(PIP_CACHE_DIR)
    displayName: Cache pip packages

  - bash: |
      set -ex
      PYTHON="$(python.pythonLocation)\\python.exe"

      # Update pip
      $PYTHON -m pip install -U pip setuptools wheel

      # print out the pip cache dir followed by the variable defined above
      # to confirm that they match
      $PYTHON -m pip cache dir
      echo "PIP_CACHE_DIR: $PIP_CACHE_DIR"

      # Check that we have the expected version and architecture for Python
      $PYTHON --version
      $PYTHON -m pip --version
      $PYTHON -c "import struct; print('Void pointer width is', struct.calcsize('P') * 8)"
      $PYTHON -m pip list

      # Install the build and runtime dependencies of the project
      $PYTHON -m pip install ${PIP_FLAGS} -r requirements/build.txt

      # Disable C99 complex if PyWavelets needs to be built from source.
      # The compiler used will be MSVC, but C99 may be detected improperly
      USE_C99_COMPLEX=0 $PYTHON -m pip install ${PIP_FLAGS} -r requirements/default.txt

      $PYTHON -m pip list
    displayName: 'Pre-installation'

  - bash: |
      set -ex
      PYTHON="$(python.pythonLocation)\\python.exe"

      # Compile the package and build the wheel
      $PYTHON setup.py bdist_wheel

      # Install the generated wheel package
      ls dist
      $PYTHON -m pip install ${PIP_FLAGS} --no-index --find-links dist/ scikit-image
    displayName: 'Installation'

  - bash: |
      set -ex
      PYTHON="$(python.pythonLocation)\\python.exe"

      # Install the test dependencies
      $PYTHON -m pip install ${PIP_FLAGS} -r requirements/test.txt
      $PYTHON -m pip list

      # Set non-UI Matplotlib backend
      cd ${AGENT_BUILDDIRECTORY}  # D:\a\1
      echo "backend : Agg" > matplotlibrc
    displayName: 'Pre-testing'

  - bash: |
      set -ex
      PYTHON="$(python.pythonLocation)\\python.exe"

      # Change the working directory in order to run the tests
      # on the installed version of skimage
      cd ${AGENT_BUILDDIRECTORY}  # D:\a\1

      # Show the info about the installed scikit-image
      $PYTHON -c "import skimage; print(skimage.__path__)"

      # Show the path pooch is using for the data cache
      # (this should match the SKIMAGE_DATA_CACHE_FOLDER variable above)
      $PYTHON -c "import pooch; print(pooch.os_cache('scikit-image'))"
      echo "SKIMAGE_DATA_CACHE_FOLDER: $SKIMAGE_DATA_CACHE_FOLDER"

      # Force matplotlib to use the prepared config
      export MATPLOTLIBRC=${AGENT_BUILDDIRECTORY}

      # Run unit tests with pytest
      # We don't test docstring examples (--doctest-modules) on
      # Windows due to inconsistent ndarray formatting in `numpy`.
      # For more details, see https://github.com/numpy/numpy/issues/13468
      export TEST_ARGS="-v --cov=skimage"
      $PYTHON -m pytest ${TEST_ARGS} --pyargs skimage
    displayName: 'Package testing'

  - bash: |
      set -ex
      PYTHON="$(python.pythonLocation)\\python.exe"
      $PYTHON -m asv check -v -E existing
    displayName: Check benchmarks

  - bash: |
      set -ex
      export PYTHON="$(python.pythonLocation)\\python.exe"

      # Install the doc dependencies
      $PYTHON -m pip install ${PIP_FLAGS} -r requirements/docs.txt
      $PYTHON -m pip list

      # Build the documentation
      choco install optipng
      export SPHINXCACHE=${AGENT_BUILDDIRECTORY}/.cache/sphinx
      export SPHINXOPTS=-W
      make -C doc html
    condition: eq(variables['BUILD_DOCS'], 'true')
    displayName: 'Documentation testing'

  - bash: |
      set -ex
      PYTHON="$(python.pythonLocation)\\python.exe"

      # Install the doc dependencies
      $PYTHON -m pip install ${PIP_FLAGS} -r requirements/docs.txt
      $PYTHON -m pip list

      # Force matplotlib to use the prepared config
      export MATPLOTLIBRC=${AGENT_BUILDDIRECTORY}

      # Run example applications
      for f in doc/examples/*/*.py; do
        # Comment out any plotly.io.show() calls before running the example.
        # Plotly opens a web browser, which often seemed to cause the CI to
        # hang and timeout.
        sed -i 's/plotly.io.show/# plotly.io.show/g' ${f}

        $PYTHON -W ignore:Matplotlib:UserWarning "${f}"
        if [ $? -ne 0 ]; then
          exit 1
        fi
      done
<<<<<<< HEAD

    condition: eq(variables['TEST_EXAMPLES'], 'true')
=======
    condition:
>>>>>>> 39914ecc
    displayName: 'Gallery testing'

#  - bash: |
#      # -- Publish the .whl artifacts
#      # -- Upload the content of dist/*.whl to a public wheelhouse
#    displayName: 'Further consideration'<|MERGE_RESOLUTION|>--- conflicted
+++ resolved
@@ -199,12 +199,7 @@
           exit 1
         fi
       done
-<<<<<<< HEAD
-
     condition: eq(variables['TEST_EXAMPLES'], 'true')
-=======
-    condition:
->>>>>>> 39914ecc
     displayName: 'Gallery testing'
 
 #  - bash: |
