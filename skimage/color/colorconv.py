--- conflicted
+++ resolved
@@ -878,18 +878,7 @@
     return rgb @ coeffs
 
 
-<<<<<<< HEAD
-@functools.wraps(rgb2gray)
-def rgb2grey(rgb):
-    warn('rgb2grey is deprecated. It will be removed in version 0.19.'
-         'Please use rgb2gray instead.', FutureWarning, stacklevel=2)
-    return rgb2gray(rgb)
-
-
 def gray2rgba(image, alpha=None, *, channel_axis=-1):
-=======
-def gray2rgba(image, alpha=None):
->>>>>>> 6ba33750
     """Create a RGBA representation of a gray-level image.
 
     Parameters
@@ -932,23 +921,16 @@
     return rgba
 
 
-<<<<<<< HEAD
 def gray2rgb(image, *, channel_axis=-1):
-=======
-def gray2rgb(image):
->>>>>>> 6ba33750
     """Create an RGB representation of a gray-level image.
 
     Parameters
     ----------
     image : array_like
         Input image.
-<<<<<<< HEAD
     channel_axis : int, optional
         This parameter indicates which axis of the output array will correspond
         to channels.
-=======
->>>>>>> 6ba33750
 
     Returns
     -------
@@ -960,18 +942,7 @@
     If the input is a 1-dimensional image of shape ``(M, )``, the output
     will be shape ``(M, 3)``.
     """
-<<<<<<< HEAD
     return np.stack(3 * (image,), axis=channel_axis)
-
-
-@functools.wraps(gray2rgb)
-def grey2rgb(image):
-    warn('grey2rgb is deprecated. It will be removed in version 0.19.'
-         'Please use gray2rgb instead.', FutureWarning, stacklevel=2)
-    return gray2rgb(image)
-=======
-    return np.stack(3 * (image,), axis=-1)
->>>>>>> 6ba33750
 
 
 @channel_as_last_axis()
