"""Test for correctness of color distance functions"""

import numpy as np
import pytest
from numpy.testing import assert_allclose, assert_almost_equal, assert_equal

from skimage._shared.testing import fetch
<<<<<<< HEAD
=======
from skimage._shared.utils import _supported_float_type
>>>>>>> 81dd1821
from skimage.color.delta_e import (deltaE_cie76, deltaE_ciede94,
                                   deltaE_ciede2000, deltaE_cmc)


<<<<<<< HEAD
@pytest.mark.parametrize("channel_axis", [0, 1, -1])
def test_ciede2000_dE(channel_axis):
=======
@pytest.mark.parametrize('dtype', [np.float32, np.float64])
def test_ciede2000_dE(dtype):
>>>>>>> 81dd1821
    data = load_ciede2000_data()
    N = len(data)
    lab1 = np.zeros((N, 3), dtype=dtype)
    lab1[:, 0] = data['L1']
    lab1[:, 1] = data['a1']
    lab1[:, 2] = data['b1']

    lab2 = np.zeros((N, 3), dtype=dtype)
    lab2[:, 0] = data['L2']
    lab2[:, 1] = data['a2']
    lab2[:, 2] = data['b2']

<<<<<<< HEAD
    lab1 = np.moveaxis(lab1, source=-1, destination=channel_axis)
    lab2 = np.moveaxis(lab2, source=-1, destination=channel_axis)
    dE2 = deltaE_ciede2000(lab1, lab2, channel_axis=channel_axis)
=======
    dE2 = deltaE_ciede2000(lab1, lab2)
    assert dE2.dtype == _supported_float_type(dtype)
>>>>>>> 81dd1821

    rtol = 1e-2 if dtype == np.float32 else 1e-4
    assert_allclose(dE2, data['dE'], rtol=rtol)


def load_ciede2000_data():
    dtype = [('pair', int),
             ('1', int),
             ('L1', float),
             ('a1', float),
             ('b1', float),
             ('a1_prime', float),
             ('C1_prime', float),
             ('h1_prime', float),
             ('hbar_prime', float),
             ('G', float),
             ('T', float),
             ('SL', float),
             ('SC', float),
             ('SH', float),
             ('RT', float),
             ('dE', float),
             ('2', int),
             ('L2', float),
             ('a2', float),
             ('b2', float),
             ('a2_prime', float),
             ('C2_prime', float),
             ('h2_prime', float),
             ]

    # note: ciede_test_data.txt contains several intermediate quantities
    path = fetch('color/tests/ciede2000_test_data.txt')
    return np.loadtxt(path, dtype=dtype)


<<<<<<< HEAD
@pytest.mark.parametrize("channel_axis", [0, 1, -1])
def test_cie76(channel_axis):
=======
@pytest.mark.parametrize('dtype', [np.float32, np.float64])
def test_cie76(dtype):
>>>>>>> 81dd1821
    data = load_ciede2000_data()
    N = len(data)
    lab1 = np.zeros((N, 3), dtype=dtype)
    lab1[:, 0] = data['L1']
    lab1[:, 1] = data['a1']
    lab1[:, 2] = data['b1']

    lab2 = np.zeros((N, 3), dtype=dtype)
    lab2[:, 0] = data['L2']
    lab2[:, 1] = data['a2']
    lab2[:, 2] = data['b2']

<<<<<<< HEAD
    lab1 = np.moveaxis(lab1, source=-1, destination=channel_axis)
    lab2 = np.moveaxis(lab2, source=-1, destination=channel_axis)
    dE2 = deltaE_cie76(lab1, lab2, channel_axis=channel_axis)
=======
    dE2 = deltaE_cie76(lab1, lab2)
    assert dE2.dtype == _supported_float_type(dtype)
>>>>>>> 81dd1821
    oracle = np.array([
        4.00106328, 6.31415011, 9.1776999, 2.06270077, 2.36957073,
        2.91529271, 2.23606798, 2.23606798, 4.98000036, 4.9800004,
        4.98000044, 4.98000049, 4.98000036, 4.9800004, 4.98000044,
        3.53553391, 36.86800781, 31.91002977, 30.25309901, 27.40894015,
        0.89242934, 0.7972, 0.8583065, 0.82982507, 3.1819238,
        2.21334297, 1.53890382, 4.60630929, 6.58467989, 3.88641412,
        1.50514845, 2.3237848, 0.94413208, 1.31910843
    ])
    rtol = 1e-5 if dtype == np.float32 else 1e-8
    assert_allclose(dE2, oracle, rtol=rtol)


<<<<<<< HEAD
@pytest.mark.parametrize("channel_axis", [0, 1, -1])
def test_ciede94(channel_axis):
=======
@pytest.mark.parametrize('dtype', [np.float32, np.float64])
def test_ciede94(dtype):
>>>>>>> 81dd1821
    data = load_ciede2000_data()
    N = len(data)
    lab1 = np.zeros((N, 3), dtype=dtype)
    lab1[:, 0] = data['L1']
    lab1[:, 1] = data['a1']
    lab1[:, 2] = data['b1']

    lab2 = np.zeros((N, 3), dtype=dtype)
    lab2[:, 0] = data['L2']
    lab2[:, 1] = data['a2']
    lab2[:, 2] = data['b2']

<<<<<<< HEAD
    lab1 = np.moveaxis(lab1, source=-1, destination=channel_axis)
    lab2 = np.moveaxis(lab2, source=-1, destination=channel_axis)
    dE2 = deltaE_ciede94(lab1, lab2, channel_axis=channel_axis)
=======
    dE2 = deltaE_ciede94(lab1, lab2)
    assert dE2.dtype == _supported_float_type(dtype)
>>>>>>> 81dd1821
    oracle = np.array([
        1.39503887, 1.93410055, 2.45433566, 0.68449187, 0.6695627,
        0.69194527, 2.23606798, 2.03163832, 4.80069441, 4.80069445,
        4.80069449, 4.80069453, 4.80069441, 4.80069445, 4.80069449,
        3.40774352, 34.6891632, 29.44137328, 27.91408781, 24.93766082,
        0.82213163, 0.71658427, 0.8048753, 0.75284394, 1.39099471,
        1.24808929, 1.29795787, 1.82045088, 2.55613309, 1.42491303,
        1.41945261, 2.3225685, 0.93853308, 1.30654464
    ])
    rtol = 1e-5 if dtype == np.float32 else 1e-8
    assert_allclose(dE2, oracle, rtol=rtol)


<<<<<<< HEAD
@pytest.mark.parametrize("channel_axis", [0, 1, -1])
def test_cmc(channel_axis):
=======
@pytest.mark.parametrize('dtype', [np.float32, np.float64])
def test_cmc(dtype):
>>>>>>> 81dd1821
    data = load_ciede2000_data()
    N = len(data)
    lab1 = np.zeros((N, 3), dtype=dtype)
    lab1[:, 0] = data['L1']
    lab1[:, 1] = data['a1']
    lab1[:, 2] = data['b1']

    lab2 = np.zeros((N, 3), dtype=dtype)
    lab2[:, 0] = data['L2']
    lab2[:, 1] = data['a2']
    lab2[:, 2] = data['b2']

<<<<<<< HEAD
    lab1 = np.moveaxis(lab1, source=-1, destination=channel_axis)
    lab2 = np.moveaxis(lab2, source=-1, destination=channel_axis)
    dE2 = deltaE_cmc(lab1, lab2, channel_axis=channel_axis)
=======
    dE2 = deltaE_cmc(lab1, lab2)
    assert dE2.dtype == _supported_float_type(dtype)
>>>>>>> 81dd1821
    oracle = np.array([
        1.73873611, 2.49660844, 3.30494501, 0.85735576, 0.88332927,
        0.97822692, 3.50480874, 2.87930032, 6.5783807, 6.57838075,
        6.5783808, 6.57838086, 6.67492321, 6.67492326, 6.67492331,
        4.66852997, 42.10875485, 39.45889064, 38.36005919, 33.93663807,
        1.14400168, 1.00600419, 1.11302547, 1.05335328, 1.42822951,
        1.2548143, 1.76838061, 2.02583367, 3.08695508, 1.74893533,
        1.90095165, 1.70258148, 1.80317207, 2.44934417
    ])
    rtol = 1e-5 if dtype == np.float32 else 1e-8
    assert_allclose(dE2, oracle, rtol=rtol)

    # Equal or close colors make `delta_e.get_dH2` function to return
    # negative values resulting in NaNs when passed to sqrt (see #1908
    # issue on Github):
    lab1 = lab2
    expected = np.zeros_like(oracle)
    assert_almost_equal(
        deltaE_cmc(lab1, lab2, channel_axis=channel_axis), expected, decimal=6
    )

    lab2[0, 0] += np.finfo(float).eps
    assert_almost_equal(
        deltaE_cmc(lab1, lab2, channel_axis=channel_axis), expected, decimal=6
    )


def test_cmc_single_item():
    # Single item case:
    lab1 = lab2 = np.array([0., 1.59607713, 0.87755709])
    assert_equal(deltaE_cmc(lab1, lab2), 0)

    lab2[0] += np.finfo(float).eps
    assert_equal(deltaE_cmc(lab1, lab2), 0)


def test_single_color_cie76():
    lab1 = (0.5, 0.5, 0.5)
    lab2 = (0.4, 0.4, 0.4)
    deltaE_cie76(lab1, lab2)


def test_single_color_ciede94():
    lab1 = (0.5, 0.5, 0.5)
    lab2 = (0.4, 0.4, 0.4)
    deltaE_ciede94(lab1, lab2)


def test_single_color_ciede2000():
    lab1 = (0.5, 0.5, 0.5)
    lab2 = (0.4, 0.4, 0.4)
    deltaE_ciede2000(lab1, lab2)


def test_single_color_cmc():
    lab1 = (0.5, 0.5, 0.5)
    lab2 = (0.4, 0.4, 0.4)
    deltaE_cmc(lab1, lab2)<|MERGE_RESOLUTION|>--- conflicted
+++ resolved
@@ -5,41 +5,30 @@
 from numpy.testing import assert_allclose, assert_almost_equal, assert_equal
 
 from skimage._shared.testing import fetch
-<<<<<<< HEAD
-=======
 from skimage._shared.utils import _supported_float_type
->>>>>>> 81dd1821
 from skimage.color.delta_e import (deltaE_cie76, deltaE_ciede94,
                                    deltaE_ciede2000, deltaE_cmc)
 
 
-<<<<<<< HEAD
-@pytest.mark.parametrize("channel_axis", [0, 1, -1])
-def test_ciede2000_dE(channel_axis):
-=======
-@pytest.mark.parametrize('dtype', [np.float32, np.float64])
-def test_ciede2000_dE(dtype):
->>>>>>> 81dd1821
-    data = load_ciede2000_data()
-    N = len(data)
-    lab1 = np.zeros((N, 3), dtype=dtype)
-    lab1[:, 0] = data['L1']
-    lab1[:, 1] = data['a1']
-    lab1[:, 2] = data['b1']
-
-    lab2 = np.zeros((N, 3), dtype=dtype)
-    lab2[:, 0] = data['L2']
-    lab2[:, 1] = data['a2']
-    lab2[:, 2] = data['b2']
-
-<<<<<<< HEAD
+@pytest.mark.parametrize("channel_axis", [0, 1, -1])
+@pytest.mark.parametrize('dtype', [np.float32, np.float64])
+def test_ciede2000_dE(dtype, channel_axis):
+    data = load_ciede2000_data()
+    N = len(data)
+    lab1 = np.zeros((N, 3), dtype=dtype)
+    lab1[:, 0] = data['L1']
+    lab1[:, 1] = data['a1']
+    lab1[:, 2] = data['b1']
+
+    lab2 = np.zeros((N, 3), dtype=dtype)
+    lab2[:, 0] = data['L2']
+    lab2[:, 1] = data['a2']
+    lab2[:, 2] = data['b2']
+
     lab1 = np.moveaxis(lab1, source=-1, destination=channel_axis)
     lab2 = np.moveaxis(lab2, source=-1, destination=channel_axis)
     dE2 = deltaE_ciede2000(lab1, lab2, channel_axis=channel_axis)
-=======
-    dE2 = deltaE_ciede2000(lab1, lab2)
-    assert dE2.dtype == _supported_float_type(dtype)
->>>>>>> 81dd1821
+    assert dE2.dtype == _supported_float_type(dtype)
 
     rtol = 1e-2 if dtype == np.float32 else 1e-4
     assert_allclose(dE2, data['dE'], rtol=rtol)
@@ -76,33 +65,25 @@
     return np.loadtxt(path, dtype=dtype)
 
 
-<<<<<<< HEAD
-@pytest.mark.parametrize("channel_axis", [0, 1, -1])
-def test_cie76(channel_axis):
-=======
-@pytest.mark.parametrize('dtype', [np.float32, np.float64])
-def test_cie76(dtype):
->>>>>>> 81dd1821
-    data = load_ciede2000_data()
-    N = len(data)
-    lab1 = np.zeros((N, 3), dtype=dtype)
-    lab1[:, 0] = data['L1']
-    lab1[:, 1] = data['a1']
-    lab1[:, 2] = data['b1']
-
-    lab2 = np.zeros((N, 3), dtype=dtype)
-    lab2[:, 0] = data['L2']
-    lab2[:, 1] = data['a2']
-    lab2[:, 2] = data['b2']
-
-<<<<<<< HEAD
+@pytest.mark.parametrize("channel_axis", [0, 1, -1])
+@pytest.mark.parametrize('dtype', [np.float32, np.float64])
+def test_cie76(dtype, channel_axis):
+    data = load_ciede2000_data()
+    N = len(data)
+    lab1 = np.zeros((N, 3), dtype=dtype)
+    lab1[:, 0] = data['L1']
+    lab1[:, 1] = data['a1']
+    lab1[:, 2] = data['b1']
+
+    lab2 = np.zeros((N, 3), dtype=dtype)
+    lab2[:, 0] = data['L2']
+    lab2[:, 1] = data['a2']
+    lab2[:, 2] = data['b2']
+
     lab1 = np.moveaxis(lab1, source=-1, destination=channel_axis)
     lab2 = np.moveaxis(lab2, source=-1, destination=channel_axis)
     dE2 = deltaE_cie76(lab1, lab2, channel_axis=channel_axis)
-=======
-    dE2 = deltaE_cie76(lab1, lab2)
-    assert dE2.dtype == _supported_float_type(dtype)
->>>>>>> 81dd1821
+    assert dE2.dtype == _supported_float_type(dtype)
     oracle = np.array([
         4.00106328, 6.31415011, 9.1776999, 2.06270077, 2.36957073,
         2.91529271, 2.23606798, 2.23606798, 4.98000036, 4.9800004,
@@ -116,33 +97,25 @@
     assert_allclose(dE2, oracle, rtol=rtol)
 
 
-<<<<<<< HEAD
-@pytest.mark.parametrize("channel_axis", [0, 1, -1])
-def test_ciede94(channel_axis):
-=======
-@pytest.mark.parametrize('dtype', [np.float32, np.float64])
-def test_ciede94(dtype):
->>>>>>> 81dd1821
-    data = load_ciede2000_data()
-    N = len(data)
-    lab1 = np.zeros((N, 3), dtype=dtype)
-    lab1[:, 0] = data['L1']
-    lab1[:, 1] = data['a1']
-    lab1[:, 2] = data['b1']
-
-    lab2 = np.zeros((N, 3), dtype=dtype)
-    lab2[:, 0] = data['L2']
-    lab2[:, 1] = data['a2']
-    lab2[:, 2] = data['b2']
-
-<<<<<<< HEAD
+@pytest.mark.parametrize("channel_axis", [0, 1, -1])
+@pytest.mark.parametrize('dtype', [np.float32, np.float64])
+def test_ciede94(dtype, channel_axis):
+    data = load_ciede2000_data()
+    N = len(data)
+    lab1 = np.zeros((N, 3), dtype=dtype)
+    lab1[:, 0] = data['L1']
+    lab1[:, 1] = data['a1']
+    lab1[:, 2] = data['b1']
+
+    lab2 = np.zeros((N, 3), dtype=dtype)
+    lab2[:, 0] = data['L2']
+    lab2[:, 1] = data['a2']
+    lab2[:, 2] = data['b2']
+
     lab1 = np.moveaxis(lab1, source=-1, destination=channel_axis)
     lab2 = np.moveaxis(lab2, source=-1, destination=channel_axis)
     dE2 = deltaE_ciede94(lab1, lab2, channel_axis=channel_axis)
-=======
-    dE2 = deltaE_ciede94(lab1, lab2)
-    assert dE2.dtype == _supported_float_type(dtype)
->>>>>>> 81dd1821
+    assert dE2.dtype == _supported_float_type(dtype)
     oracle = np.array([
         1.39503887, 1.93410055, 2.45433566, 0.68449187, 0.6695627,
         0.69194527, 2.23606798, 2.03163832, 4.80069441, 4.80069445,
@@ -156,33 +129,25 @@
     assert_allclose(dE2, oracle, rtol=rtol)
 
 
-<<<<<<< HEAD
-@pytest.mark.parametrize("channel_axis", [0, 1, -1])
-def test_cmc(channel_axis):
-=======
-@pytest.mark.parametrize('dtype', [np.float32, np.float64])
-def test_cmc(dtype):
->>>>>>> 81dd1821
-    data = load_ciede2000_data()
-    N = len(data)
-    lab1 = np.zeros((N, 3), dtype=dtype)
-    lab1[:, 0] = data['L1']
-    lab1[:, 1] = data['a1']
-    lab1[:, 2] = data['b1']
-
-    lab2 = np.zeros((N, 3), dtype=dtype)
-    lab2[:, 0] = data['L2']
-    lab2[:, 1] = data['a2']
-    lab2[:, 2] = data['b2']
-
-<<<<<<< HEAD
+@pytest.mark.parametrize("channel_axis", [0, 1, -1])
+@pytest.mark.parametrize('dtype', [np.float32, np.float64])
+def test_cmc(dtype, channel_axis):
+    data = load_ciede2000_data()
+    N = len(data)
+    lab1 = np.zeros((N, 3), dtype=dtype)
+    lab1[:, 0] = data['L1']
+    lab1[:, 1] = data['a1']
+    lab1[:, 2] = data['b1']
+
+    lab2 = np.zeros((N, 3), dtype=dtype)
+    lab2[:, 0] = data['L2']
+    lab2[:, 1] = data['a2']
+    lab2[:, 2] = data['b2']
+
     lab1 = np.moveaxis(lab1, source=-1, destination=channel_axis)
     lab2 = np.moveaxis(lab2, source=-1, destination=channel_axis)
     dE2 = deltaE_cmc(lab1, lab2, channel_axis=channel_axis)
-=======
-    dE2 = deltaE_cmc(lab1, lab2)
-    assert dE2.dtype == _supported_float_type(dtype)
->>>>>>> 81dd1821
+    assert dE2.dtype == _supported_float_type(dtype)
     oracle = np.array([
         1.73873611, 2.49660844, 3.30494501, 0.85735576, 0.88332927,
         0.97822692, 3.50480874, 2.87930032, 6.5783807, 6.57838075,
