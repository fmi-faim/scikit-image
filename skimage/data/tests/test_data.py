import numpy as np
import skimage.data as data
from skimage.data import image_fetcher
from skimage import io
from skimage._shared.testing import assert_equal, assert_almost_equal, fetch
import os
import pytest


def test_data_dir():
    # data_dir should be a directory people can use as a standard directory
    # https://github.com/scikit-image/scikit-image/pull/3945#issuecomment-498141893
    data_dir = data.data_dir
    assert 'astronaut.png' in os.listdir(data_dir)


def test_download_all_with_pooch():
    # jni first wrote this test with the intention of
    # fully deleting the files in the data_dir,
    # then ensure that the data gets downloaded accordingly.
    # hmaarrfk raised the concern that this test wouldn't
    # play well with parallel testing since we
    # may be breaking the global state that certain other
    # tests require, especially in parallel testing

    # The second concern is that this test essentially uses
    # alot of bandwidth, which is not fun for developers on
    # lower speed connections.
    # https://github.com/scikit-image/scikit-image/pull/4666/files/26d5138b25b958da6e97ebf979e9bc36f32c3568#r422604863
    data_dir = data.data_dir
    if image_fetcher is not None:
        data.download_all()
        assert len(os.listdir(data_dir)) > 50
    else:
        with pytest.raises(ModuleNotFoundError):
            data.download_all()


def test_astronaut():
    """ Test that "astronaut" image can be loaded. """
    astronaut = data.astronaut()
    assert_equal(astronaut.shape, (512, 512, 3))


def test_camera():
    """ Test that "camera" image can be loaded. """
    cameraman = data.camera()
    assert_equal(cameraman.ndim, 2)


def test_checkerboard():
    """ Test that "checkerboard" image can be loaded. """
    data.checkerboard()


def test_chelsea():
    """ Test that "chelsea" image can be loaded. """
    data.chelsea()


def test_clock():
    """ Test that "clock" image can be loaded. """
    data.clock()


def test_coffee():
    """ Test that "coffee" image can be loaded. """
    data.coffee()


def test_eagle():
    """ Test that "eagle" image can be loaded. """
    eagle = data.eagle()
    assert_equal(eagle.ndim, 2)
    assert_equal(eagle.dtype, np.dtype('uint8'))


def test_horse():
    """ Test that "horse" image can be loaded. """
    horse = data.horse()
    assert_equal(horse.ndim, 2)
    assert_equal(horse.dtype, np.dtype('bool'))


def test_hubble():
    """ Test that "Hubble" image can be loaded. """
    data.hubble_deep_field()


def test_immunohistochemistry():
    """ Test that "immunohistochemistry" image can be loaded. """
    data.immunohistochemistry()


def test_logo():
    """ Test that "logo" image can be loaded. """
    logo = data.logo()
    assert_equal(logo.ndim, 3)
    assert_equal(logo.shape[2], 4)


def test_moon():
    """ Test that "moon" image can be loaded. """
    data.moon()


def test_page():
    """ Test that "page" image can be loaded. """
    data.page()


def test_rocket():
    """ Test that "rocket" image can be loaded. """
    data.rocket()


def test_text():
    """ Test that "text" image can be loaded. """
    data.text()


def test_stereo_motorcycle():
    """ Test that "stereo_motorcycle" image can be loaded. """
    data.stereo_motorcycle()


def test_binary_blobs():
    blobs = data.binary_blobs(length=128)
    assert_almost_equal(blobs.mean(), 0.5, decimal=1)
    blobs = data.binary_blobs(length=128, volume_fraction=0.25)
    assert_almost_equal(blobs.mean(), 0.25, decimal=1)
    blobs = data.binary_blobs(length=32, volume_fraction=0.25, n_dim=3)
    assert_almost_equal(blobs.mean(), 0.25, decimal=1)
    other_realization = data.binary_blobs(length=32, volume_fraction=0.25,
                                          n_dim=3)
    assert not np.all(blobs == other_realization)


def test_lfw_subset():
    """ Test that "lfw_subset" can be loaded."""
    data.lfw_subset()


def test_cell():
    """ Test that "cell" image can be loaded."""
    data.cell()


def test_cells_3d():
    """Needs internet connection."""
    path = fetch('data/cells.tif')
    image = io.imread(path)
<<<<<<< HEAD
    assert image.shape == (60, 256, 256)
=======
    assert image.shape == (60, 256, 256)


def test_kidney_3d_multichannel():
    """Test that 3D multichannel image of kidney tissue can be loaded.

    Needs internet connection.
    """
    fetch('data/kidney.tif')
    kidney = data.kidney()
    assert kidney.shape == (16, 512, 512, 3)


def test_lily_multichannel():
    """Test that microscopy image of lily of the valley can be loaded.

    Needs internet connection.
    """
    fetch('data/lily.tif')
    lily = data.lily()
    assert lily.shape == (922, 922, 4)
>>>>>>> 35b1d6d3
<|MERGE_RESOLUTION|>--- conflicted
+++ resolved
@@ -150,9 +150,6 @@
     """Needs internet connection."""
     path = fetch('data/cells.tif')
     image = io.imread(path)
-<<<<<<< HEAD
-    assert image.shape == (60, 256, 256)
-=======
     assert image.shape == (60, 256, 256)
 
 
@@ -173,5 +170,4 @@
     """
     fetch('data/lily.tif')
     lily = data.lily()
-    assert lily.shape == (922, 922, 4)
->>>>>>> 35b1d6d3
+    assert lily.shape == (922, 922, 4)