import numpy as np
import skimage.data as data
from skimage import io
from skimage._shared.testing import assert_equal, assert_almost_equal, fetch


def test_astronaut():
    """ Test that "astronaut" image can be loaded. """
    astronaut = data.astronaut()
    assert_equal(astronaut.shape, (512, 512, 3))


def test_camera():
    """ Test that "camera" image can be loaded. """
    cameraman = data.camera()
    assert_equal(cameraman.ndim, 2)


def test_checkerboard():
    """ Test that "checkerboard" image can be loaded. """
    data.checkerboard()


def test_chelsea():
    """ Test that "chelsea" image can be loaded. """
    data.chelsea()


def test_clock():
    """ Test that "clock" image can be loaded. """
    data.clock()


def test_coffee():
    """ Test that "coffee" image can be loaded. """
    data.coffee()


def test_horse():
    """ Test that "horse" image can be loaded. """
    horse = data.horse()
    assert_equal(horse.ndim, 2)
    assert_equal(horse.dtype, np.dtype('bool'))


def test_hubble():
    """ Test that "Hubble" image can be loaded. """
    data.hubble_deep_field()


def test_immunohistochemistry():
    """ Test that "immunohistochemistry" image can be loaded. """
    data.immunohistochemistry()


def test_logo():
    """ Test that "logo" image can be loaded. """
    logo = data.logo()
    assert_equal(logo.ndim, 3)
    assert_equal(logo.shape[2], 4)


def test_moon():
    """ Test that "moon" image can be loaded. """
    data.moon()


def test_page():
    """ Test that "page" image can be loaded. """
    data.page()


def test_rocket():
    """ Test that "rocket" image can be loaded. """
    data.rocket()


def test_text():
    """ Test that "text" image can be loaded. """
    data.text()


def test_stereo_motorcycle():
    """ Test that "stereo_motorcycle" image can be loaded. """
    data.stereo_motorcycle()


def test_binary_blobs():
    blobs = data.binary_blobs(length=128)
    assert_almost_equal(blobs.mean(), 0.5, decimal=1)
    blobs = data.binary_blobs(length=128, volume_fraction=0.25)
    assert_almost_equal(blobs.mean(), 0.25, decimal=1)
    blobs = data.binary_blobs(length=32, volume_fraction=0.25, n_dim=3)
    assert_almost_equal(blobs.mean(), 0.25, decimal=1)
    other_realization = data.binary_blobs(length=32, volume_fraction=0.25,
                                          n_dim=3)
    assert not np.all(blobs == other_realization)


def test_lfw_subset():
    """ Test that "lfw_subset" can be loaded."""
    data.lfw_subset()


def test_cell():
    """ Test that "cell" image can be loaded."""
    data.cell()


<<<<<<< HEAD
def test_brain():
    """ Test that "neuron" image can be loaded. """
    brain = data.brain()
    assert_equal(brain.ndim, 3)
=======
def test_cells_3d():
    """Needs internet connection."""
    path = fetch('data/cells.tif')
    image = io.imread(path)
    assert image.shape == (60, 256, 256)
>>>>>>> 2b4d456f
<|MERGE_RESOLUTION|>--- conflicted
+++ resolved
@@ -107,15 +107,14 @@
     data.cell()
 
 
-<<<<<<< HEAD
-def test_brain():
-    """ Test that "neuron" image can be loaded. """
-    brain = data.brain()
-    assert_equal(brain.ndim, 3)
-=======
 def test_cells_3d():
     """Needs internet connection."""
     path = fetch('data/cells.tif')
     image = io.imread(path)
     assert image.shape == (60, 256, 256)
->>>>>>> 2b4d456f
+
+
+def test_brain():
+    """ Test that "neuron" image can be loaded. """
+    brain = data.brain()
+    assert_equal(brain.ndim, 3)