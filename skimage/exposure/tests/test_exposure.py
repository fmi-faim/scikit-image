--- conflicted
+++ resolved
@@ -2,32 +2,16 @@
 
 import numpy as np
 import pytest
-<<<<<<< HEAD
-from numpy.testing import (assert_almost_equal, assert_array_almost_equal,
-                           assert_array_equal, assert_equal)
+from numpy.testing import (assert_allclose, assert_almost_equal,
+                           assert_array_almost_equal, assert_array_equal,
+                           assert_equal)
 
 from skimage import data, exposure, util
 from skimage._shared._warnings import expected_warnings
+from skimage._shared.utils import _supported_float_type
 from skimage.color import rgb2gray
 from skimage.exposure.exposure import intensity_range
 from skimage.util.dtype import dtype_range
-=======
-from numpy.testing import (assert_allclose,
-                           assert_almost_equal,
-                           assert_array_almost_equal,
-                           assert_array_equal,
-                           assert_equal)
-
-from skimage import data
-from skimage import exposure
-from skimage import util
-from skimage.color import rgb2gray
-from skimage.exposure.exposure import intensity_range
-from skimage.util.dtype import dtype_range
-from skimage._shared._warnings import expected_warnings
-from skimage._shared.utils import _supported_float_type
-
->>>>>>> 66eb3230
 
 # Test integer histograms
 # =======================
@@ -115,10 +99,7 @@
     nbins = 10
     frequencies, bin_centers = exposure.histogram(im, nbins=nbins,
                                                   source_range='dtype')
-<<<<<<< HEAD
-=======
     assert bin_centers.dtype == dtype
->>>>>>> 66eb3230
     assert_almost_equal(np.min(bin_centers), -0.9, 3)
     assert_almost_equal(np.max(bin_centers), 0.9, 3)
     assert_equal(len(bin_centers), 10)
@@ -144,12 +125,8 @@
 @pytest.mark.parametrize('source_range', ['dtype', 'image'])
 @pytest.mark.parametrize('dtype', [np.uint8, np.int16, np.float64])
 @pytest.mark.parametrize('channel_axis', [0, 1, -1])
-<<<<<<< HEAD
-def test_color_hist_common_bins_uint8(dtype, source_range, channel_axis):
-=======
 def test_multichannel_hist_common_bins_uint8(dtype, source_range,
                                              channel_axis):
->>>>>>> 66eb3230
     """Check that all channels use the same binning."""
     # Construct multichannel image with uniform values within each channel,
     # but the full range of values across channels.
