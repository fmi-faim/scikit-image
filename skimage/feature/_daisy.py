import math

import numpy as np
from numpy import arctan2, exp, pi, sqrt

<<<<<<< HEAD
from .. import draw, img_as_float
from .._shared.filters import gaussian
from .._shared.utils import check_nD
from ..color import gray2rgb
=======
from .. import draw
from ..util.dtype import img_as_float
from .._shared.filters import gaussian
from .._shared.utils import check_nD
from ..color import gray2rgb

>>>>>>> c6535b3e


def daisy(image, step=4, radius=15, rings=3, histograms=8, orientations=8,
          normalization='l1', sigmas=None, ring_radii=None, visualize=False):
    '''Extract DAISY feature descriptors densely for the given image.

    DAISY is a feature descriptor similar to SIFT formulated in a way that
    allows for fast dense extraction. Typically, this is practical for
    bag-of-features image representations.

    The implementation follows Tola et al. [1]_ but deviate on the following
    points:

      * Histogram bin contribution are smoothed with a circular Gaussian
        window over the tonal range (the angular range).
      * The sigma values of the spatial Gaussian smoothing in this code do not
        match the sigma values in the original code by Tola et al. [2]_. In
        their code, spatial smoothing is applied to both the input image and
        the center histogram. However, this smoothing is not documented in [1]_
        and, therefore, it is omitted.

    Parameters
    ----------
    image : (M, N) array
        Input image (grayscale).
    step : int, optional
        Distance between descriptor sampling points.
    radius : int, optional
        Radius (in pixels) of the outermost ring.
    rings : int, optional
        Number of rings.
    histograms : int, optional
        Number of histograms sampled per ring.
    orientations : int, optional
        Number of orientations (bins) per histogram.
    normalization : [ 'l1' | 'l2' | 'daisy' | 'off' ], optional
        How to normalize the descriptors

          * 'l1': L1-normalization of each descriptor.
          * 'l2': L2-normalization of each descriptor.
          * 'daisy': L2-normalization of individual histograms.
          * 'off': Disable normalization.

    sigmas : 1D array of float, optional
        Standard deviation of spatial Gaussian smoothing for the center
        histogram and for each ring of histograms. The array of sigmas should
        be sorted from the center and out. I.e. the first sigma value defines
        the spatial smoothing of the center histogram and the last sigma value
        defines the spatial smoothing of the outermost ring. Specifying sigmas
        overrides the following parameter.

            ``rings = len(sigmas) - 1``

    ring_radii : 1D array of int, optional
        Radius (in pixels) for each ring. Specifying ring_radii overrides the
        following two parameters.

            ``rings = len(ring_radii)``
            ``radius = ring_radii[-1]``

        If both sigmas and ring_radii are given, they must satisfy the
        following predicate since no radius is needed for the center
        histogram.

            ``len(ring_radii) == len(sigmas) + 1``

    visualize : bool, optional
        Generate a visualization of the DAISY descriptors

    Returns
    -------
    descs : array
        Grid of DAISY descriptors for the given image as an array
        dimensionality  (P, Q, R) where

            ``P = ceil((M - radius*2) / step)``
            ``Q = ceil((N - radius*2) / step)``
            ``R = (rings * histograms + 1) * orientations``

    descs_img : (M, N, 3) array (only if visualize==True)
        Visualization of the DAISY descriptors.

    References
    ----------
    .. [1] Tola et al. "Daisy: An efficient dense descriptor applied to wide-
           baseline stereo." Pattern Analysis and Machine Intelligence, IEEE
           Transactions on 32.5 (2010): 815-830.
    .. [2] http://cvlab.epfl.ch/software/daisy
    '''

    check_nD(image, 2, 'img')

    image = img_as_float(image)
    float_dtype = image.dtype

    # Validate parameters.
    if sigmas is not None and ring_radii is not None \
            and len(sigmas) - 1 != len(ring_radii):
        raise ValueError('`len(sigmas)-1 != len(ring_radii)`')
    if ring_radii is not None:
        rings = len(ring_radii)
        radius = ring_radii[-1]
    if sigmas is not None:
        rings = len(sigmas) - 1
    if sigmas is None:
        sigmas = [radius * (i + 1) / float(2 * rings) for i in range(rings)]
    if ring_radii is None:
        ring_radii = [radius * (i + 1) / float(rings) for i in range(rings)]
    if normalization not in ['l1', 'l2', 'daisy', 'off']:
        raise ValueError('Invalid normalization method.')

    # Compute image derivatives.
    dx = np.zeros(image.shape, dtype=float_dtype)
    dy = np.zeros(image.shape, dtype=float_dtype)
    dx[:, :-1] = np.diff(image, n=1, axis=1)
    dy[:-1, :] = np.diff(image, n=1, axis=0)

    # Compute gradient orientation and magnitude and their contribution
    # to the histograms.
    grad_mag = sqrt(dx ** 2 + dy ** 2)
    grad_ori = arctan2(dy, dx)
    orientation_kappa = orientations / pi
    orientation_angles = [2 * o * pi / orientations - pi
                          for o in range(orientations)]
    hist = np.empty((orientations,) + image.shape, dtype=float_dtype)
    for i, o in enumerate(orientation_angles):
        # Weigh bin contribution by the circular normal distribution
        hist[i, :, :] = exp(orientation_kappa * np.cos(grad_ori - o))
        # Weigh bin contribution by the gradient magnitude
        hist[i, :, :] = np.multiply(hist[i, :, :], grad_mag)

    # Smooth orientation histograms for the center and all rings.
    sigmas = [sigmas[0]] + sigmas
    hist_smooth = np.empty((rings + 1,) + hist.shape, dtype=float_dtype)
    for i in range(rings + 1):
        for j in range(orientations):
            hist_smooth[i, j, :, :] = gaussian(hist[j, :, :], sigma=sigmas[i],
                                               mode='reflect')

    # Assemble descriptor grid.
    theta = [2 * pi * j / histograms for j in range(histograms)]
    desc_dims = (rings * histograms + 1) * orientations
    descs = np.empty((desc_dims, image.shape[0] - 2 * radius,
                      image.shape[1] - 2 * radius),
                     dtype=float_dtype)
    descs[:orientations, :, :] = hist_smooth[0, :, radius:-radius,
                                             radius:-radius]
    idx = orientations
    for i in range(rings):
        for j in range(histograms):
            y_min = radius + int(round(ring_radii[i] * math.sin(theta[j])))
            y_max = descs.shape[1] + y_min
            x_min = radius + int(round(ring_radii[i] * math.cos(theta[j])))
            x_max = descs.shape[2] + x_min
            descs[idx:idx + orientations, :, :] = hist_smooth[i + 1, :,
                                                              y_min:y_max,
                                                              x_min:x_max]
            idx += orientations
    descs = descs[:, ::step, ::step]
    descs = descs.swapaxes(0, 1).swapaxes(1, 2)

    # Normalize descriptors.
    if normalization != 'off':
        descs += 1e-10
        if normalization == 'l1':
            descs /= np.sum(descs, axis=2)[:, :, np.newaxis]
        elif normalization == 'l2':
            descs /= sqrt(np.sum(descs ** 2, axis=2))[:, :, np.newaxis]
        elif normalization == 'daisy':
            for i in range(0, desc_dims, orientations):
                norms = sqrt(np.sum(descs[:, :, i:i + orientations] ** 2,
                                    axis=2))
                descs[:, :, i:i + orientations] /= norms[:, :, np.newaxis]

    if visualize:
        descs_img = gray2rgb(image)
        for i in range(descs.shape[0]):
            for j in range(descs.shape[1]):
                # Draw center histogram sigma
                color = [1, 0, 0]
                desc_y = i * step + radius
                desc_x = j * step + radius
                rows, cols, val = draw.circle_perimeter_aa(desc_y, desc_x, int(sigmas[0]))
                draw.set_color(descs_img, (rows, cols), color, alpha=val)
                max_bin = np.max(descs[i, j, :])
                for o_num, o in enumerate(orientation_angles):
                    # Draw center histogram bins
                    bin_size = descs[i, j, o_num] / max_bin
                    dy = sigmas[0] * bin_size * math.sin(o)
                    dx = sigmas[0] * bin_size * math.cos(o)
                    rows, cols, val = draw.line_aa(desc_y, desc_x, int(desc_y + dy),
                                                   int(desc_x + dx))
                    draw.set_color(descs_img, (rows, cols), color, alpha=val)
                for r_num, r in enumerate(ring_radii):
                    color_offset = float(1 + r_num) / rings
                    color = (1 - color_offset, 1, color_offset)
                    for t_num, t in enumerate(theta):
                        # Draw ring histogram sigmas
                        hist_y = desc_y + int(round(r * math.sin(t)))
                        hist_x = desc_x + int(round(r * math.cos(t)))
                        rows, cols, val = draw.circle_perimeter_aa(hist_y, hist_x,
                                                                   int(sigmas[r_num + 1]))
                        draw.set_color(descs_img, (rows, cols), color, alpha=val)
                        for o_num, o in enumerate(orientation_angles):
                            # Draw histogram bins
                            bin_size = descs[i, j, orientations + r_num *
                                             histograms * orientations +
                                             t_num * orientations + o_num]
                            bin_size /= max_bin
                            dy = sigmas[r_num + 1] * bin_size * math.sin(o)
                            dx = sigmas[r_num + 1] * bin_size * math.cos(o)
                            rows, cols, val = draw.line_aa(hist_y, hist_x,
                                                           int(hist_y + dy),
                                                           int(hist_x + dx))
                            draw.set_color(descs_img, (rows, cols), color, alpha=val)
        return descs, descs_img
    else:
        return descs<|MERGE_RESOLUTION|>--- conflicted
+++ resolved
@@ -3,19 +3,11 @@
 import numpy as np
 from numpy import arctan2, exp, pi, sqrt
 
-<<<<<<< HEAD
-from .. import draw, img_as_float
-from .._shared.filters import gaussian
-from .._shared.utils import check_nD
-from ..color import gray2rgb
-=======
 from .. import draw
 from ..util.dtype import img_as_float
 from .._shared.filters import gaussian
 from .._shared.utils import check_nD
 from ..color import gray2rgb
-
->>>>>>> c6535b3e
 
 
 def daisy(image, step=4, radius=15, rings=3, histograms=8, orientations=8,
