import math

import numpy as np
import scipy.ndimage as ndi
from scipy import spatial

from .._shared.filters import gaussian
from .._shared.utils import _supported_float_type, check_nD
from ..filters import gaussian
from ..transform import integral_image
from ..util import img_as_float
from ._hessian_det_appx import _hessian_matrix_det
from .peak import peak_local_max

# This basic blob detection algorithm is based on:
# http://www.cs.utah.edu/~jfishbau/advimproc/project1/ (04.04.2013)
# Theory behind: https://en.wikipedia.org/wiki/Blob_detection (04.04.2013)


def _compute_disk_overlap(d, r1, r2):
    """
    Compute fraction of surface overlap between two disks of radii
    ``r1`` and ``r2``, with centers separated by a distance ``d``.

    Parameters
    ----------
    d : float
        Distance between centers.
    r1 : float
        Radius of the first disk.
    r2 : float
        Radius of the second disk.

    Returns
    -------
    fraction: float
        Fraction of area of the overlap between the two disks.
    """

    ratio1 = (d ** 2 + r1 ** 2 - r2 ** 2) / (2 * d * r1)
    ratio1 = np.clip(ratio1, -1, 1)
    acos1 = math.acos(ratio1)

    ratio2 = (d ** 2 + r2 ** 2 - r1 ** 2) / (2 * d * r2)
    ratio2 = np.clip(ratio2, -1, 1)
    acos2 = math.acos(ratio2)

    a = -d + r2 + r1
    b = d - r2 + r1
    c = d + r2 - r1
    d = d + r2 + r1
    area = (r1 ** 2 * acos1 + r2 ** 2 * acos2 -
            0.5 * math.sqrt(abs(a * b * c * d)))
    return area / (math.pi * (min(r1, r2) ** 2))


def _compute_sphere_overlap(d, r1, r2):
    """
    Compute volume overlap fraction between two spheres of radii
    ``r1`` and ``r2``, with centers separated by a distance ``d``.

    Parameters
    ----------
    d : float
        Distance between centers.
    r1 : float
        Radius of the first sphere.
    r2 : float
        Radius of the second sphere.

    Returns
    -------
    fraction: float
        Fraction of volume of the overlap between the two spheres.

    Notes
    -----
    See for example http://mathworld.wolfram.com/Sphere-SphereIntersection.html
    for more details.
    """
    vol = (math.pi / (12 * d) * (r1 + r2 - d)**2 *
           (d**2 + 2 * d * (r1 + r2) - 3 * (r1**2 + r2**2) + 6 * r1 * r2))
    return vol / (4./3 * math.pi * min(r1, r2) ** 3)


def _blob_overlap(blob1, blob2, *, sigma_dim=1):
    """Finds the overlapping area fraction between two blobs.

    Returns a float representing fraction of overlapped area. Note that 0.0
    is *always* returned for dimension greater than 3.

    Parameters
    ----------
    blob1 : sequence of arrays
        A sequence of ``(row, col, sigma)`` or ``(pln, row, col, sigma)``,
        where ``row, col`` (or ``(pln, row, col)``) are coordinates
        of blob and ``sigma`` is the standard deviation of the Gaussian kernel
        which detected the blob.
    blob2 : sequence of arrays
        A sequence of ``(row, col, sigma)`` or ``(pln, row, col, sigma)``,
        where ``row, col`` (or ``(pln, row, col)``) are coordinates
        of blob and ``sigma`` is the standard deviation of the Gaussian kernel
        which detected the blob.
    sigma_dim : int, optional
        The dimensionality of the sigma value. Can be 1 or the same as the
        dimensionality of the blob space (2 or 3).

    Returns
    -------
    f : float
        Fraction of overlapped area (or volume in 3D).
    """
    ndim = len(blob1) - sigma_dim
    if ndim > 3:
        return 0.0
    root_ndim = math.sqrt(ndim)

    # we divide coordinates by sigma * sqrt(ndim) to rescale space to isotropy,
    # giving spheres of radius = 1 or < 1.
    if blob1[-1] == blob2[-1] == 0:
        return 0.0
    elif blob1[-1] > blob2[-1]:
        max_sigma = blob1[-sigma_dim:]
        r1 = 1
        r2 = blob2[-1] / blob1[-1]
    else:
        max_sigma = blob2[-sigma_dim:]
        r2 = 1
        r1 = blob1[-1] / blob2[-1]
    pos1 = blob1[:ndim] / (max_sigma * root_ndim)
    pos2 = blob2[:ndim] / (max_sigma * root_ndim)

    d = np.sqrt(np.sum((pos2 - pos1)**2))
    if d > r1 + r2:  # centers farther than sum of radii, so no overlap
        return 0.0

    # one blob is inside the other
    if d <= abs(r1 - r2):
        return 1.0

    if ndim == 2:
        return _compute_disk_overlap(d, r1, r2)

    else:  # ndim=3 http://mathworld.wolfram.com/Sphere-SphereIntersection.html
        return _compute_sphere_overlap(d, r1, r2)


def _prune_blobs(blobs_array, overlap, *, sigma_dim=1):
    """Eliminated blobs with area overlap.

    Parameters
    ----------
    blobs_array : ndarray
        A 2d array with each row representing 3 (or 4) values,
        ``(row, col, sigma)`` or ``(pln, row, col, sigma)`` in 3D,
        where ``(row, col)`` (``(pln, row, col)``) are coordinates of the blob
        and ``sigma`` is the standard deviation of the Gaussian kernel which
        detected the blob.
        This array must not have a dimension of size 0.
    overlap : float
        A value between 0 and 1. If the fraction of area overlapping for 2
        blobs is greater than `overlap` the smaller blob is eliminated.
    sigma_dim : int, optional
        The number of columns in ``blobs_array`` corresponding to sigmas rather
        than positions.

    Returns
    -------
    A : ndarray
        `array` with overlapping blobs removed.
    """
    sigma = blobs_array[:, -sigma_dim:].max()
    distance = 2 * sigma * math.sqrt(blobs_array.shape[1] - sigma_dim)
    tree = spatial.cKDTree(blobs_array[:, :-sigma_dim])
    pairs = np.array(list(tree.query_pairs(distance)))
    if len(pairs) == 0:
        return blobs_array
    else:
        for (i, j) in pairs:
            blob1, blob2 = blobs_array[i], blobs_array[j]
            if _blob_overlap(blob1, blob2, sigma_dim=sigma_dim) > overlap:
                # note: this test works even in the anisotropic case because
                # all sigmas increase together.
                if blob1[-1] > blob2[-1]:
                    blob2[-1] = 0
                else:
                    blob1[-1] = 0

    return np.stack([b for b in blobs_array if b[-1] > 0])


def _format_exclude_border(img_ndim, exclude_border):
    """Format an ``exclude_border`` argument as a tuple of ints for calling
    ``peak_local_max``.
    """
    if isinstance(exclude_border, tuple):
        if len(exclude_border) != img_ndim:
            raise ValueError(
                "`exclude_border` should have the same length as the "
                "dimensionality of the image.")
        for exclude in exclude_border:
            if not isinstance(exclude, int):
                raise ValueError(
                    "exclude border, when expressed as a tuple, must only "
                    "contain ints.")
        return exclude_border
    elif isinstance(exclude_border, int):
        return (exclude_border,) * img_ndim + (0,)
    elif exclude_border is True:
        raise ValueError("exclude_border cannot be True")
    elif exclude_border is False:
        return (0,) * (img_ndim + 1)
    else:
        raise ValueError(
            f'Unsupported value ({exclude_border}) for exclude_border'
        )


def blob_dog(image, min_sigma=1, max_sigma=50, sigma_ratio=1.6, threshold=0.5,
             overlap=.5, *, threshold_rel=None, exclude_border=False):
    r"""Finds blobs in the given grayscale image.

    Blobs are found using the Difference of Gaussian (DoG) method [1]_, [2]_.
    For each blob found, the method returns its coordinates and the standard
    deviation of the Gaussian kernel that detected the blob.

    Parameters
    ----------
    image : ndarray
        Input grayscale image, blobs are assumed to be light on dark
        background (white on black).
    min_sigma : scalar or sequence of scalars, optional
        The minimum standard deviation for Gaussian kernel. Keep this low to
        detect smaller blobs. The standard deviations of the Gaussian filter
        are given for each axis as a sequence, or as a single number, in
        which case it is equal for all axes.
    max_sigma : scalar or sequence of scalars, optional
        The maximum standard deviation for Gaussian kernel. Keep this high to
        detect larger blobs. The standard deviations of the Gaussian filter
        are given for each axis as a sequence, or as a single number, in
        which case it is equal for all axes.
    sigma_ratio : float, optional
        The ratio between the standard deviation of Gaussian Kernels used for
        computing the Difference of Gaussians
    threshold : float or None, optional
        The absolute lower bound for scale space maxima. Local maxima smaller
        than `threshold` are ignored. Reduce this to detect blobs with lower
        intensities. If `threshold_rel` is also specified, whichever threshold
        is larger will be used. If None, `threshold_rel` is used instead.
    overlap : float, optional
        A value between 0 and 1. If the area of two blobs overlaps by a
        fraction greater than `threshold`, the smaller blob is eliminated.
    threshold_rel : float or None, optional
        Minimum intensity of peaks, calculated as
        ``max(dog_space) * threshold_rel``, where ``dog_space`` refers to the
        stack of Difference-of-Gaussian (DoG) images computed internally. This
        should have a value between 0 and 1. If None, `threshold` is used
        instead.
    exclude_border : tuple of ints, int, or False, optional
        If tuple of ints, the length of the tuple must match the input array's
        dimensionality.  Each element of the tuple will exclude peaks from
        within `exclude_border`-pixels of the border of the image along that
        dimension.
        If nonzero int, `exclude_border` excludes peaks from within
        `exclude_border`-pixels of the border of the image.
        If zero or False, peaks are identified regardless of their
        distance from the border.

    Returns
    -------
    A : (n, image.ndim + sigma) ndarray
        A 2d array with each row representing 2 coordinate values for a 2D
        image, or 3 coordinate values for a 3D image, plus the sigma(s) used.
        When a single sigma is passed, outputs are:
        ``(r, c, sigma)`` or ``(p, r, c, sigma)`` where ``(r, c)`` or
        ``(p, r, c)`` are coordinates of the blob and ``sigma`` is the standard
        deviation of the Gaussian kernel which detected the blob. When an
        anisotropic gaussian is used (sigmas per dimension), the detected sigma
        is returned for each dimension.

    See also
    --------
    skimage.filters.difference_of_gaussians

    References
    ----------
    .. [1] https://en.wikipedia.org/wiki/Blob_detection#The_difference_of_Gaussians_approach
    .. [2] Lowe, D. G. "Distinctive Image Features from Scale-Invariant
        Keypoints." International Journal of Computer Vision 60, 91–110 (2004).
        https://www.cs.ubc.ca/~lowe/papers/ijcv04.pdf
        :DOI:`10.1023/B:VISI.0000029664.99615.94`

    Examples
    --------
    >>> from skimage import data, feature
    >>> coins = data.coins()
    >>> feature.blob_dog(coins, threshold=.05, min_sigma=10, max_sigma=40)
    array([[128., 155.,  10.],
           [198., 155.,  10.],
           [124., 338.,  10.],
           [127., 102.,  10.],
           [193., 281.,  10.],
           [126., 208.,  10.],
           [267., 115.,  10.],
           [197., 102.,  10.],
           [198., 215.,  10.],
           [123., 279.,  10.],
           [126.,  46.,  10.],
           [259., 247.,  10.],
           [196.,  43.,  10.],
           [ 54., 276.,  10.],
           [267., 358.,  10.],
           [ 58., 100.,  10.],
           [259., 305.,  10.],
           [185., 347.,  16.],
           [261., 174.,  16.],
           [ 46., 336.,  16.],
           [ 54., 217.,  10.],
           [ 55., 157.,  10.],
           [ 57.,  41.,  10.],
           [260.,  47.,  16.]])

    Notes
    -----
    The radius of each blob is approximately :math:`\sqrt{2}\sigma` for
    a 2-D image and :math:`\sqrt{3}\sigma` for a 3-D image.
    """
    image = img_as_float(image)
    float_dtype = _supported_float_type(image.dtype)
    image = image.astype(float_dtype, copy=False)

    # if both min and max sigma are scalar, function returns only one sigma
    scalar_sigma = np.isscalar(max_sigma) and np.isscalar(min_sigma)

    # Gaussian filter requires that sequence-type sigmas have same
    # dimensionality as image. This broadcasts scalar kernels
    if np.isscalar(max_sigma):
        max_sigma = np.full(image.ndim, max_sigma, dtype=float_dtype)
    if np.isscalar(min_sigma):
        min_sigma = np.full(image.ndim, min_sigma, dtype=float_dtype)

    # Convert sequence types to array
    min_sigma = np.asarray(min_sigma, dtype=float_dtype)
    max_sigma = np.asarray(max_sigma, dtype=float_dtype)

    if sigma_ratio <= 1.0:
        raise ValueError('sigma_ratio must be > 1.0')

    # k such that min_sigma*(sigma_ratio**k) > max_sigma
    k = int(np.mean(np.log(max_sigma / min_sigma) / np.log(sigma_ratio) + 1))

    # a geometric progression of standard deviations for gaussian kernels
    sigma_list = np.array([min_sigma * (sigma_ratio ** i)
                           for i in range(k + 1)])

<<<<<<< HEAD
    gaussian_images = [gaussian(image, s) for s in sigma_list]
=======
    gaussian_images = [gaussian(image, s, mode='reflect') for s in sigma_list]
>>>>>>> b8fb9916

    # normalization factor for consistency in DoG magnitude
    sf = 1 / (sigma_ratio - 1)

    # computing difference between two successive Gaussian blurred images
    # to obtain an approximation of the scale invariant Laplacian of the
    # Gaussian operator
    dog_images = [
        (gaussian_images[i] - gaussian_images[i + 1]) * sf for i in range(k)
    ]

    image_cube = np.stack(dog_images, axis=-1)

    exclude_border = _format_exclude_border(image.ndim, exclude_border)
    local_maxima = peak_local_max(
        image_cube,
        threshold_abs=threshold,
        threshold_rel=threshold_rel,
        exclude_border=exclude_border,
        footprint=np.ones((3,) * (image.ndim + 1)),
    )

    # Catch no peaks
    if local_maxima.size == 0:
        return np.empty((0, image.ndim + (1 if scalar_sigma else image.ndim)))

    # Convert local_maxima to float64
    lm = local_maxima.astype(float_dtype)

    # translate final column of lm, which contains the index of the
    # sigma that produced the maximum intensity value, into the sigma
    sigmas_of_peaks = sigma_list[local_maxima[:, -1]]

    if scalar_sigma:
        # select one sigma column, keeping dimension
        sigmas_of_peaks = sigmas_of_peaks[:, 0:1]

    # Remove sigma index and replace with sigmas
    lm = np.hstack([lm[:, :-1], sigmas_of_peaks])

    sigma_dim = sigmas_of_peaks.shape[1]

    return _prune_blobs(lm, overlap, sigma_dim=sigma_dim)


def blob_log(image, min_sigma=1, max_sigma=50, num_sigma=10, threshold=.2,
             overlap=.5, log_scale=False, *, threshold_rel=None,
             exclude_border=False):
    r"""Finds blobs in the given grayscale image.

    Blobs are found using the Laplacian of Gaussian (LoG) method [1]_.
    For each blob found, the method returns its coordinates and the standard
    deviation of the Gaussian kernel that detected the blob.

    Parameters
    ----------
    image : ndarray
        Input grayscale image, blobs are assumed to be light on dark
        background (white on black).
    min_sigma : scalar or sequence of scalars, optional
        the minimum standard deviation for Gaussian kernel. Keep this low to
        detect smaller blobs. The standard deviations of the Gaussian filter
        are given for each axis as a sequence, or as a single number, in
        which case it is equal for all axes.
    max_sigma : scalar or sequence of scalars, optional
        The maximum standard deviation for Gaussian kernel. Keep this high to
        detect larger blobs. The standard deviations of the Gaussian filter
        are given for each axis as a sequence, or as a single number, in
        which case it is equal for all axes.
    num_sigma : int, optional
        The number of intermediate values of standard deviations to consider
        between `min_sigma` and `max_sigma`.
    threshold : float or None, optional
        The absolute lower bound for scale space maxima. Local maxima smaller
        than `threshold` are ignored. Reduce this to detect blobs with lower
        intensities. If `threshold_rel` is also specified, whichever threshold
        is larger will be used. If None, `threshold_rel` is used instead.
    overlap : float, optional
        A value between 0 and 1. If the area of two blobs overlaps by a
        fraction greater than `threshold`, the smaller blob is eliminated.
    log_scale : bool, optional
        If set intermediate values of standard deviations are interpolated
        using a logarithmic scale to the base `10`. If not, linear
        interpolation is used.
    threshold_rel : float or None, optional
        Minimum intensity of peaks, calculated as
        ``max(log_space) * threshold_rel``, where ``log_space`` refers to the
        stack of Laplacian-of-Gaussian (LoG) images computed internally. This
        should have a value between 0 and 1. If None, `threshold` is used
        instead.
    exclude_border : tuple of ints, int, or False, optional
        If tuple of ints, the length of the tuple must match the input array's
        dimensionality.  Each element of the tuple will exclude peaks from
        within `exclude_border`-pixels of the border of the image along that
        dimension.
        If nonzero int, `exclude_border` excludes peaks from within
        `exclude_border`-pixels of the border of the image.
        If zero or False, peaks are identified regardless of their
        distance from the border.

    Returns
    -------
    A : (n, image.ndim + sigma) ndarray
        A 2d array with each row representing 2 coordinate values for a 2D
        image, or 3 coordinate values for a 3D image, plus the sigma(s) used.
        When a single sigma is passed, outputs are:
        ``(r, c, sigma)`` or ``(p, r, c, sigma)`` where ``(r, c)`` or
        ``(p, r, c)`` are coordinates of the blob and ``sigma`` is the standard
        deviation of the Gaussian kernel which detected the blob. When an
        anisotropic gaussian is used (sigmas per dimension), the detected sigma
        is returned for each dimension.

    References
    ----------
    .. [1] https://en.wikipedia.org/wiki/Blob_detection#The_Laplacian_of_Gaussian

    Examples
    --------
    >>> from skimage import data, feature, exposure
    >>> img = data.coins()
    >>> img = exposure.equalize_hist(img)  # improves detection
    >>> feature.blob_log(img, threshold = .3)
    array([[124.        , 336.        ,  11.88888889],
           [198.        , 155.        ,  11.88888889],
           [194.        , 213.        ,  17.33333333],
           [121.        , 272.        ,  17.33333333],
           [263.        , 244.        ,  17.33333333],
           [194.        , 276.        ,  17.33333333],
           [266.        , 115.        ,  11.88888889],
           [128.        , 154.        ,  11.88888889],
           [260.        , 174.        ,  17.33333333],
           [198.        , 103.        ,  11.88888889],
           [126.        , 208.        ,  11.88888889],
           [127.        , 102.        ,  11.88888889],
           [263.        , 302.        ,  17.33333333],
           [197.        ,  44.        ,  11.88888889],
           [185.        , 344.        ,  17.33333333],
           [126.        ,  46.        ,  11.88888889],
           [113.        , 323.        ,   1.        ]])

    Notes
    -----
    The radius of each blob is approximately :math:`\sqrt{2}\sigma` for
    a 2-D image and :math:`\sqrt{3}\sigma` for a 3-D image.
    """
    image = img_as_float(image)
    float_dtype = _supported_float_type(image.dtype)
    image = image.astype(float_dtype, copy=False)

    # if both min and max sigma are scalar, function returns only one sigma
    scalar_sigma = (
        True if np.isscalar(max_sigma) and np.isscalar(min_sigma) else False
    )

    # Gaussian filter requires that sequence-type sigmas have same
    # dimensionality as image. This broadcasts scalar kernels
    if np.isscalar(max_sigma):
        max_sigma = np.full(image.ndim, max_sigma, dtype=float_dtype)
    if np.isscalar(min_sigma):
        min_sigma = np.full(image.ndim, min_sigma, dtype=float_dtype)

    # Convert sequence types to array
    min_sigma = np.asarray(min_sigma, dtype=float_dtype)
    max_sigma = np.asarray(max_sigma, dtype=float_dtype)

    if log_scale:
        start = np.log10(min_sigma)
        stop = np.log10(max_sigma)
        sigma_list = np.logspace(start, stop, num_sigma)
    else:
        sigma_list = np.linspace(min_sigma, max_sigma, num_sigma)

    # computing gaussian laplace
    # average s**2 provides scale invariance
    gl_images = [-ndi.gaussian_laplace(image, s) * np.mean(s) ** 2
                 for s in sigma_list]

    image_cube = np.stack(gl_images, axis=-1)

    exclude_border = _format_exclude_border(image.ndim, exclude_border)
    local_maxima = peak_local_max(
        image_cube,
        threshold_abs=threshold,
        threshold_rel=threshold_rel,
        exclude_border=exclude_border,
        footprint=np.ones((3,) * (image.ndim + 1)),
    )

    # Catch no peaks
    if local_maxima.size == 0:
        return np.empty((0, image.ndim + (1 if scalar_sigma else image.ndim)))

    # Convert local_maxima to float64
    lm = local_maxima.astype(float_dtype)

    # translate final column of lm, which contains the index of the
    # sigma that produced the maximum intensity value, into the sigma
    sigmas_of_peaks = sigma_list[local_maxima[:, -1]]

    if scalar_sigma:
        # select one sigma column, keeping dimension
        sigmas_of_peaks = sigmas_of_peaks[:, 0:1]

    # Remove sigma index and replace with sigmas
    lm = np.hstack([lm[:, :-1], sigmas_of_peaks])

    sigma_dim = sigmas_of_peaks.shape[1]

    return _prune_blobs(lm, overlap, sigma_dim=sigma_dim)


def blob_doh(image, min_sigma=1, max_sigma=30, num_sigma=10, threshold=0.01,
             overlap=.5, log_scale=False, *, threshold_rel=None):
    """Finds blobs in the given grayscale image.

    Blobs are found using the Determinant of Hessian method [1]_. For each blob
    found, the method returns its coordinates and the standard deviation
    of the Gaussian Kernel used for the Hessian matrix whose determinant
    detected the blob. Determinant of Hessians is approximated using [2]_.

    Parameters
    ----------
    image : 2D ndarray
        Input grayscale image.Blobs can either be light on dark or vice versa.
    min_sigma : float, optional
        The minimum standard deviation for Gaussian Kernel used to compute
        Hessian matrix. Keep this low to detect smaller blobs.
    max_sigma : float, optional
        The maximum standard deviation for Gaussian Kernel used to compute
        Hessian matrix. Keep this high to detect larger blobs.
    num_sigma : int, optional
        The number of intermediate values of standard deviations to consider
        between `min_sigma` and `max_sigma`.
    threshold : float or None, optional
        The absolute lower bound for scale space maxima. Local maxima smaller
        than `threshold` are ignored. Reduce this to detect blobs with lower
        intensities. If `threshold_rel` is also specified, whichever threshold
        is larger will be used. If None, `threshold_rel` is used instead.
    overlap : float, optional
        A value between 0 and 1. If the area of two blobs overlaps by a
        fraction greater than `threshold`, the smaller blob is eliminated.
    log_scale : bool, optional
        If set intermediate values of standard deviations are interpolated
        using a logarithmic scale to the base `10`. If not, linear
        interpolation is used.
    threshold_rel : float or None, optional
        Minimum intensity of peaks, calculated as
        ``max(doh_space) * threshold_rel``, where ``doh_space`` refers to the
        stack of Determinant-of-Hessian (DoH) images computed internally. This
        should have a value between 0 and 1. If None, `threshold` is used
        instead.

    Returns
    -------
    A : (n, 3) ndarray
        A 2d array with each row representing 3 values, ``(y,x,sigma)``
        where ``(y,x)`` are coordinates of the blob and ``sigma`` is the
        standard deviation of the Gaussian kernel of the Hessian Matrix whose
        determinant detected the blob.

    References
    ----------
    .. [1] https://en.wikipedia.org/wiki/Blob_detection#The_determinant_of_the_Hessian

    .. [2] Herbert Bay, Andreas Ess, Tinne Tuytelaars, Luc Van Gool,
           "SURF: Speeded Up Robust Features"
           ftp://ftp.vision.ee.ethz.ch/publications/articles/eth_biwi_00517.pdf

    Examples
    --------
    >>> from skimage import data, feature
    >>> img = data.coins()
    >>> feature.blob_doh(img)
    array([[197.        , 153.        ,  20.33333333],
           [124.        , 336.        ,  20.33333333],
           [126.        , 153.        ,  20.33333333],
           [195.        , 100.        ,  23.55555556],
           [192.        , 212.        ,  23.55555556],
           [121.        , 271.        ,  30.        ],
           [126.        , 101.        ,  20.33333333],
           [193.        , 275.        ,  23.55555556],
           [123.        , 205.        ,  20.33333333],
           [270.        , 363.        ,  30.        ],
           [265.        , 113.        ,  23.55555556],
           [262.        , 243.        ,  23.55555556],
           [185.        , 348.        ,  30.        ],
           [156.        , 302.        ,  30.        ],
           [123.        ,  44.        ,  23.55555556],
           [260.        , 173.        ,  30.        ],
           [197.        ,  44.        ,  20.33333333]])

    Notes
    -----
    The radius of each blob is approximately `sigma`.
    Computation of Determinant of Hessians is independent of the standard
    deviation. Therefore detecting larger blobs won't take more time. In
    methods line :py:meth:`blob_dog` and :py:meth:`blob_log` the computation
    of Gaussians for larger `sigma` takes more time. The downside is that
    this method can't be used for detecting blobs of radius less than `3px`
    due to the box filters used in the approximation of Hessian Determinant.
    """
    check_nD(image, 2)

    image = img_as_float(image)
    float_dtype = _supported_float_type(image.dtype)
    image = image.astype(float_dtype, copy=False)

    image = integral_image(image)

    if log_scale:
        start, stop = math.log(min_sigma, 10), math.log(max_sigma, 10)
        sigma_list = np.logspace(start, stop, num_sigma)
    else:
        sigma_list = np.linspace(min_sigma, max_sigma, num_sigma)

    hessian_images = [_hessian_matrix_det(image, s) for s in sigma_list]
    image_cube = np.dstack(hessian_images)

    local_maxima = peak_local_max(image_cube,
                                  threshold_abs=threshold,
                                  threshold_rel=threshold_rel,
                                  exclude_border=False,
                                  footprint=np.ones((3,) * image_cube.ndim))

    # Catch no peaks
    if local_maxima.size == 0:
        return np.empty((0, 3))
    # Convert local_maxima to float64
    lm = local_maxima.astype(np.float64)
    # Convert the last index to its corresponding scale value
    lm[:, -1] = sigma_list[local_maxima[:, -1]]
    return _prune_blobs(lm, overlap)<|MERGE_RESOLUTION|>--- conflicted
+++ resolved
@@ -353,11 +353,7 @@
     sigma_list = np.array([min_sigma * (sigma_ratio ** i)
                            for i in range(k + 1)])
 
-<<<<<<< HEAD
-    gaussian_images = [gaussian(image, s) for s in sigma_list]
-=======
     gaussian_images = [gaussian(image, s, mode='reflect') for s in sigma_list]
->>>>>>> b8fb9916
 
     # normalization factor for consistency in DoG magnitude
     sf = 1 / (sigma_ratio - 1)
