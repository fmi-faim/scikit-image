from itertools import combinations_with_replacement
from warnings import warn

import numpy as np
from scipy import ndimage as ndi
from scipy import spatial, stats

<<<<<<< HEAD
from .._shared.utils import _supported_float_type, safe_as_int
from ..filters import gaussian
=======
from .._shared.filters import gaussian
from .._shared.utils import _supported_float_type, safe_as_int
>>>>>>> b8fb9916
from ..transform import integral_image
from ..util import img_as_float
from ._hessian_det_appx import _hessian_matrix_det
from .corner_cy import _corner_fast, _corner_moravec, _corner_orientations
from .peak import peak_local_max
from .util import _prepare_grayscale_input_2D, _prepare_grayscale_input_nD


def _compute_derivatives(image, mode='constant', cval=0):
    """Compute derivatives in axis directions using the Sobel operator.

    Parameters
    ----------
    image : ndarray
        Input image.
    mode : {'constant', 'reflect', 'wrap', 'nearest', 'mirror'}, optional
        How to handle values outside the image borders.
    cval : float, optional
        Used in conjunction with mode 'constant', the value outside
        the image boundaries.

    Returns
    -------
    derivatives : list of ndarray
        Derivatives in each axis direction.

    """

    derivatives = [ndi.sobel(image, axis=i, mode=mode, cval=cval)
                   for i in range(image.ndim)]

    return derivatives


def structure_tensor(image, sigma=1, mode='constant', cval=0, order=None):
    """Compute structure tensor using sum of squared differences.

    The (2-dimensional) structure tensor A is defined as::

        A = [Arr Arc]
            [Arc Acc]

    which is approximated by the weighted sum of squared differences in a local
    window around each pixel in the image. This formula can be extended to a
    larger number of dimensions (see [1]_).

    Parameters
    ----------
    image : ndarray
        Input image.
    sigma : float or array-like of float, optional
        Standard deviation used for the Gaussian kernel, which is used as a
        weighting function for the local summation of squared differences.
        If sigma is an iterable, its length must be equal to `image.ndim` and
        each element is used for the Gaussian kernel applied along its
        respective axis.
    mode : {'constant', 'reflect', 'wrap', 'nearest', 'mirror'}, optional
        How to handle values outside the image borders.
    cval : float, optional
        Used in conjunction with mode 'constant', the value outside
        the image boundaries.
    order : {'rc', 'xy'}, optional
        NOTE: Only applies in 2D. Higher dimensions must always use 'rc' order.
        This parameter allows for the use of reverse or forward order of
        the image axes in gradient computation. 'rc' indicates the use of
        the first axis initially (Arr, Arc, Acc), whilst 'xy' indicates the
        usage of the last axis initially (Axx, Axy, Ayy).

    Returns
    -------
    A_elems : list of ndarray
        Upper-diagonal elements of the structure tensor for each pixel in the
        input image.

    Examples
    --------
    >>> from skimage.feature import structure_tensor
    >>> square = np.zeros((5, 5))
    >>> square[2, 2] = 1
    >>> Arr, Arc, Acc = structure_tensor(square, sigma=0.1, order='rc')
    >>> Acc
    array([[0., 0., 0., 0., 0.],
           [0., 1., 0., 1., 0.],
           [0., 4., 0., 4., 0.],
           [0., 1., 0., 1., 0.],
           [0., 0., 0., 0., 0.]])

    See also
    --------
    structure_tensor_eigenvalues

    References
    ----------
    .. [1] https://en.wikipedia.org/wiki/Structure_tensor
    """
    if order == 'xy' and image.ndim > 2:
        raise ValueError('Only "rc" order is supported for dim > 2.')

    if order is None:
        if image.ndim == 2:
            # The legacy 2D code followed (x, y) convention, so we swap the
            # axis order to maintain compatibility with old code
            warn('deprecation warning: the default order of the structure '
                 'tensor values will be "row-column" instead of "xy" starting '
                 'in skimage version 0.20. Use order="rc" or order="xy" to '
                 'set this explicitly.  (Specify order="xy" to maintain the '
                 'old behavior.)', category=FutureWarning, stacklevel=2)
            order = 'xy'
        else:
            order = 'rc'

    if not np.isscalar(sigma):
        sigma = tuple(sigma)
        if len(sigma) != image.ndim:
            raise ValueError('sigma must have as many elements as image '
                             'has axes')

    image = _prepare_grayscale_input_nD(image)

    derivatives = _compute_derivatives(image, mode=mode, cval=cval)

    if order == 'xy':
        derivatives = reversed(derivatives)

    # structure tensor
    A_elems = [gaussian(der0 * der1, sigma, mode=mode, cval=cval)
               for der0, der1 in combinations_with_replacement(derivatives, 2)]

    return A_elems


def hessian_matrix(image, sigma=1, mode='constant', cval=0, order='rc'):
    """Compute the Hessian matrix.

    In 2D, the Hessian matrix is defined as::

        H = [Hrr Hrc]
            [Hrc Hcc]

    which is computed by convolving the image with the second derivatives
    of the Gaussian kernel in the respective r- and c-directions.

    The implementation here also supports n-dimensional data.

    Parameters
    ----------
    image : ndarray
        Input image.
    sigma : float
        Standard deviation used for the Gaussian kernel, which is used as
        weighting function for the auto-correlation matrix.
    mode : {'constant', 'reflect', 'wrap', 'nearest', 'mirror'}, optional
        How to handle values outside the image borders.
    cval : float, optional
        Used in conjunction with mode 'constant', the value outside
        the image boundaries.
    order : {'rc', 'xy'}, optional
        This parameter allows for the use of reverse or forward order of
        the image axes in gradient computation. 'rc' indicates the use of
        the first axis initially (Hrr, Hrc, Hcc), whilst 'xy' indicates the
        usage of the last axis initially (Hxx, Hxy, Hyy)

    Returns
    -------
    H_elems : list of ndarray
        Upper-diagonal elements of the hessian matrix for each pixel in the
        input image. In 2D, this will be a three element list containing [Hrr,
        Hrc, Hcc]. In nD, the list will contain ``(n**2 + n) / 2`` arrays.

    Examples
    --------
    >>> from skimage.feature import hessian_matrix
    >>> square = np.zeros((5, 5))
    >>> square[2, 2] = 4
    >>> Hrr, Hrc, Hcc = hessian_matrix(square, sigma=0.1, order='rc')
    >>> Hrc
    array([[ 0.,  0.,  0.,  0.,  0.],
           [ 0.,  1.,  0., -1.,  0.],
           [ 0.,  0.,  0.,  0.,  0.],
           [ 0., -1.,  0.,  1.,  0.],
           [ 0.,  0.,  0.,  0.,  0.]])
    """

    image = img_as_float(image)
    float_dtype = _supported_float_type(image.dtype)
    image = image.astype(float_dtype, copy=False)

    gaussian_filtered = gaussian(image, sigma=sigma, mode=mode, cval=cval)

    gradients = np.gradient(gaussian_filtered)
    axes = range(image.ndim)

    if order == 'rc':
        axes = reversed(axes)

    H_elems = [np.gradient(gradients[ax0], axis=ax1)
               for ax0, ax1 in combinations_with_replacement(axes, 2)]
    return H_elems


def hessian_matrix_det(image, sigma=1, approximate=True):
    """Compute the approximate Hessian Determinant over an image.

    The 2D approximate method uses box filters over integral images to
    compute the approximate Hessian Determinant.

    Parameters
    ----------
    image : ndarray
        The image over which to compute the Hessian Determinant.
    sigma : float, optional
        Standard deviation of the Gaussian kernel used for the Hessian
        matrix.
    approximate : bool, optional
        If ``True`` and the image is 2D, use a much faster approximate
        computation. This argument has no effect on 3D and higher images.

    Returns
    -------
    out : array
        The array of the Determinant of Hessians.

    References
    ----------
    .. [1] Herbert Bay, Andreas Ess, Tinne Tuytelaars, Luc Van Gool,
           "SURF: Speeded Up Robust Features"
           ftp://ftp.vision.ee.ethz.ch/publications/articles/eth_biwi_00517.pdf

    Notes
    -----
    For 2D images when ``approximate=True``, the running time of this method
    only depends on size of the image. It is independent of `sigma` as one
    would expect. The downside is that the result for `sigma` less than `3`
    is not accurate, i.e., not similar to the result obtained if someone
    computed the Hessian and took its determinant.
    """
    image = img_as_float(image)
    float_dtype = _supported_float_type(image.dtype)
    image = image.astype(float_dtype, copy=False)
    if image.ndim == 2 and approximate:
        integral = integral_image(image)
        return np.array(_hessian_matrix_det(integral, sigma))
    else:  # slower brute-force implementation for nD images
        hessian_mat_array = _symmetric_image(hessian_matrix(image, sigma))
        return np.linalg.det(hessian_mat_array)


def _image_orthogonal_matrix22_eigvals(M00, M01, M11):
    l1 = (M00 + M11) / 2 + np.sqrt(4 * M01 ** 2 + (M00 - M11) ** 2) / 2
    l2 = (M00 + M11) / 2 - np.sqrt(4 * M01 ** 2 + (M00 - M11) ** 2) / 2
    return l1, l2


def _symmetric_compute_eigenvalues(S_elems):
    """Compute eigenvalues from the upperdiagonal entries of a symmetric matrix

    Parameters
    ----------
    S_elems : list of ndarray
        The upper-diagonal elements of the matrix, as returned by
        `hessian_matrix` or `structure_tensor`.

    Returns
    -------
    eigs : ndarray
        The eigenvalues of the matrix, in decreasing order. The eigenvalues are
        the leading dimension. That is, ``eigs[i, j, k]`` contains the
        ith-largest eigenvalue at position (j, k).
    """

    if len(S_elems) == 3:  # Use fast Cython code for 2D
        eigs = np.stack(_image_orthogonal_matrix22_eigvals(*S_elems))
    else:
        matrices = _symmetric_image(S_elems)
        # eigvalsh returns eigenvalues in increasing order. We want decreasing
        eigs = np.linalg.eigvalsh(matrices)[..., ::-1]
        leading_axes = tuple(range(eigs.ndim - 1))
        eigs = np.transpose(eigs, (eigs.ndim - 1,) + leading_axes)
    return eigs


def _symmetric_image(S_elems):
    """Convert the upper-diagonal elements of a matrix to the full
    symmetric matrix.

    Parameters
    ----------
    S_elems : list of array
        The upper-diagonal elements of the matrix, as returned by
        `hessian_matrix` or `structure_tensor`.

    Returns
    -------
    image : array
        An array of shape ``(M, N[, ...], image.ndim, image.ndim)``,
        containing the matrix corresponding to each coordinate.
    """
    image = S_elems[0]
    symmetric_image = np.zeros(image.shape + (image.ndim, image.ndim),
                               dtype=S_elems[0].dtype)
    for idx, (row, col) in \
            enumerate(combinations_with_replacement(range(image.ndim), 2)):
        symmetric_image[..., row, col] = S_elems[idx]
        symmetric_image[..., col, row] = S_elems[idx]
    return symmetric_image


def structure_tensor_eigenvalues(A_elems):
    """Compute eigenvalues of structure tensor.

    Parameters
    ----------
    A_elems : list of ndarray
        The upper-diagonal elements of the structure tensor, as returned
        by `structure_tensor`.

    Returns
    -------
    ndarray
        The eigenvalues of the structure tensor, in decreasing order. The
        eigenvalues are the leading dimension. That is, the coordinate
        [i, j, k] corresponds to the ith-largest eigenvalue at position (j, k).

    Examples
    --------
    >>> from skimage.feature import structure_tensor
    >>> from skimage.feature import structure_tensor_eigenvalues
    >>> square = np.zeros((5, 5))
    >>> square[2, 2] = 1
    >>> A_elems = structure_tensor(square, sigma=0.1, order='rc')
    >>> structure_tensor_eigenvalues(A_elems)[0]
    array([[0., 0., 0., 0., 0.],
           [0., 2., 4., 2., 0.],
           [0., 4., 0., 4., 0.],
           [0., 2., 4., 2., 0.],
           [0., 0., 0., 0., 0.]])

    See also
    --------
    structure_tensor
    """
    return _symmetric_compute_eigenvalues(A_elems)


def structure_tensor_eigvals(Axx, Axy, Ayy):
    """Compute eigenvalues of structure tensor.

    Parameters
    ----------
    Axx : ndarray
        Element of the structure tensor for each pixel in the input image.
    Axy : ndarray
        Element of the structure tensor for each pixel in the input image.
    Ayy : ndarray
        Element of the structure tensor for each pixel in the input image.

    Returns
    -------
    l1 : ndarray
        Larger eigen value for each input matrix.
    l2 : ndarray
        Smaller eigen value for each input matrix.

    Examples
    --------
    >>> from skimage.feature import structure_tensor, structure_tensor_eigvals
    >>> square = np.zeros((5, 5))
    >>> square[2, 2] = 1
    >>> Arr, Arc, Acc = structure_tensor(square, sigma=0.1, order='rc')
    >>> structure_tensor_eigvals(Acc, Arc, Arr)[0]  # doctest: +SKIP
    array([[0., 0., 0., 0., 0.],
           [0., 2., 4., 2., 0.],
           [0., 4., 0., 4., 0.],
           [0., 2., 4., 2., 0.],
           [0., 0., 0., 0., 0.]])

    """
    warn('deprecation warning: the function structure_tensor_eigvals is '
         'deprecated and will be removed in version 0.20. Please use '
         'structure_tensor_eigenvalues instead.',
         category=FutureWarning, stacklevel=2)

    return _image_orthogonal_matrix22_eigvals(Axx, Axy, Ayy)


def hessian_matrix_eigvals(H_elems):
    """Compute eigenvalues of Hessian matrix.

    Parameters
    ----------
    H_elems : list of ndarray
        The upper-diagonal elements of the Hessian matrix, as returned
        by `hessian_matrix`.

    Returns
    -------
    eigs : ndarray
        The eigenvalues of the Hessian matrix, in decreasing order. The
        eigenvalues are the leading dimension. That is, ``eigs[i, j, k]``
        contains the ith-largest eigenvalue at position (j, k).

    Examples
    --------
    >>> from skimage.feature import hessian_matrix, hessian_matrix_eigvals
    >>> square = np.zeros((5, 5))
    >>> square[2, 2] = 4
    >>> H_elems = hessian_matrix(square, sigma=0.1, order='rc')
    >>> hessian_matrix_eigvals(H_elems)[0]
    array([[ 0.,  0.,  2.,  0.,  0.],
           [ 0.,  1.,  0.,  1.,  0.],
           [ 2.,  0., -2.,  0.,  2.],
           [ 0.,  1.,  0.,  1.,  0.],
           [ 0.,  0.,  2.,  0.,  0.]])
    """
    return _symmetric_compute_eigenvalues(H_elems)


def shape_index(image, sigma=1, mode='constant', cval=0):
    """Compute the shape index.

    The shape index, as defined by Koenderink & van Doorn [1]_, is a
    single valued measure of local curvature, assuming the image as a 3D plane
    with intensities representing heights.

    It is derived from the eigenvalues of the Hessian, and its
    value ranges from -1 to 1 (and is undefined (=NaN) in *flat* regions),
    with following ranges representing following shapes:

    .. table:: Ranges of the shape index and corresponding shapes.

      ===================  =============
      Interval (s in ...)  Shape
      ===================  =============
      [  -1, -7/8)         Spherical cup
      [-7/8, -5/8)         Through
      [-5/8, -3/8)         Rut
      [-3/8, -1/8)         Saddle rut
      [-1/8, +1/8)         Saddle
      [+1/8, +3/8)         Saddle ridge
      [+3/8, +5/8)         Ridge
      [+5/8, +7/8)         Dome
      [+7/8,   +1]         Spherical cap
      ===================  =============

    Parameters
    ----------
    image : (M, N) ndarray
        Input image.
    sigma : float, optional
        Standard deviation used for the Gaussian kernel, which is used for
        smoothing the input data before Hessian eigen value calculation.
    mode : {'constant', 'reflect', 'wrap', 'nearest', 'mirror'}, optional
        How to handle values outside the image borders
    cval : float, optional
        Used in conjunction with mode 'constant', the value outside
        the image boundaries.

    Returns
    -------
    s : ndarray
        Shape index

    References
    ----------
    .. [1] Koenderink, J. J. & van Doorn, A. J.,
           "Surface shape and curvature scales",
           Image and Vision Computing, 1992, 10, 557-564.
           :DOI:`10.1016/0262-8856(92)90076-F`

    Examples
    --------
    >>> from skimage.feature import shape_index
    >>> square = np.zeros((5, 5))
    >>> square[2, 2] = 4
    >>> s = shape_index(square, sigma=0.1)
    >>> s
    array([[ nan,  nan, -0.5,  nan,  nan],
           [ nan, -0. ,  nan, -0. ,  nan],
           [-0.5,  nan, -1. ,  nan, -0.5],
           [ nan, -0. ,  nan, -0. ,  nan],
           [ nan,  nan, -0.5,  nan,  nan]])
    """

    H = hessian_matrix(image, sigma=sigma, mode=mode, cval=cval, order='rc')
    l1, l2 = hessian_matrix_eigvals(H)

    # don't warn on divide by 0 as occurs in the docstring example
    with np.errstate(divide='ignore', invalid='ignore'):
        return (2.0 / np.pi) * np.arctan((l2 + l1) / (l2 - l1))


def corner_kitchen_rosenfeld(image, mode='constant', cval=0):
    """Compute Kitchen and Rosenfeld corner measure response image.

    The corner measure is calculated as follows::

        (imxx * imy**2 + imyy * imx**2 - 2 * imxy * imx * imy)
            / (imx**2 + imy**2)

    Where imx and imy are the first and imxx, imxy, imyy the second
    derivatives.

    Parameters
    ----------
    image : (M, N) ndarray
        Input image.
    mode : {'constant', 'reflect', 'wrap', 'nearest', 'mirror'}, optional
        How to handle values outside the image borders.
    cval : float, optional
        Used in conjunction with mode 'constant', the value outside
        the image boundaries.

    Returns
    -------
    response : ndarray
        Kitchen and Rosenfeld response image.

    References
    ----------
    .. [1] Kitchen, L., & Rosenfeld, A. (1982). Gray-level corner detection.
           Pattern recognition letters, 1(2), 95-102.
           :DOI:`10.1016/0167-8655(82)90020-4`
    """

    float_dtype = _supported_float_type(image.dtype)
    image = image.astype(float_dtype, copy=False)

    imy, imx = _compute_derivatives(image, mode=mode, cval=cval)
    imxy, imxx = _compute_derivatives(imx, mode=mode, cval=cval)
    imyy, imyx = _compute_derivatives(imy, mode=mode, cval=cval)

    numerator = (imxx * imy ** 2 + imyy * imx ** 2 - 2 * imxy * imx * imy)
    denominator = (imx ** 2 + imy ** 2)

    response = np.zeros_like(image, dtype=float_dtype)

    mask = denominator != 0
    response[mask] = numerator[mask] / denominator[mask]

    return response


def corner_harris(image, method='k', k=0.05, eps=1e-6, sigma=1):
    """Compute Harris corner measure response image.

    This corner detector uses information from the auto-correlation matrix A::

        A = [(imx**2)   (imx*imy)] = [Axx Axy]
            [(imx*imy)   (imy**2)]   [Axy Ayy]

    Where imx and imy are first derivatives, averaged with a gaussian filter.
    The corner measure is then defined as::

        det(A) - k * trace(A)**2

    or::

        2 * det(A) / (trace(A) + eps)

    Parameters
    ----------
    image : (M, N) ndarray
        Input image.
    method : {'k', 'eps'}, optional
        Method to compute the response image from the auto-correlation matrix.
    k : float, optional
        Sensitivity factor to separate corners from edges, typically in range
        `[0, 0.2]`. Small values of k result in detection of sharp corners.
    eps : float, optional
        Normalisation factor (Noble's corner measure).
    sigma : float, optional
        Standard deviation used for the Gaussian kernel, which is used as
        weighting function for the auto-correlation matrix.

    Returns
    -------
    response : ndarray
        Harris response image.

    References
    ----------
    .. [1] https://en.wikipedia.org/wiki/Corner_detection

    Examples
    --------
    >>> from skimage.feature import corner_harris, corner_peaks
    >>> square = np.zeros([10, 10])
    >>> square[2:8, 2:8] = 1
    >>> square.astype(int)
    array([[0, 0, 0, 0, 0, 0, 0, 0, 0, 0],
           [0, 0, 0, 0, 0, 0, 0, 0, 0, 0],
           [0, 0, 1, 1, 1, 1, 1, 1, 0, 0],
           [0, 0, 1, 1, 1, 1, 1, 1, 0, 0],
           [0, 0, 1, 1, 1, 1, 1, 1, 0, 0],
           [0, 0, 1, 1, 1, 1, 1, 1, 0, 0],
           [0, 0, 1, 1, 1, 1, 1, 1, 0, 0],
           [0, 0, 1, 1, 1, 1, 1, 1, 0, 0],
           [0, 0, 0, 0, 0, 0, 0, 0, 0, 0],
           [0, 0, 0, 0, 0, 0, 0, 0, 0, 0]])
    >>> corner_peaks(corner_harris(square), min_distance=1)
    array([[2, 2],
           [2, 7],
           [7, 2],
           [7, 7]])

    """

    Arr, Arc, Acc = structure_tensor(image, sigma, order='rc')

    # determinant
    detA = Arr * Acc - Arc ** 2
    # trace
    traceA = Arr + Acc

    if method == 'k':
        response = detA - k * traceA ** 2
    else:
        response = 2 * detA / (traceA + eps)

    return response


def corner_shi_tomasi(image, sigma=1):
    """Compute Shi-Tomasi (Kanade-Tomasi) corner measure response image.

    This corner detector uses information from the auto-correlation matrix A::

        A = [(imx**2)   (imx*imy)] = [Axx Axy]
            [(imx*imy)   (imy**2)]   [Axy Ayy]

    Where imx and imy are first derivatives, averaged with a gaussian filter.
    The corner measure is then defined as the smaller eigenvalue of A::

        ((Axx + Ayy) - sqrt((Axx - Ayy)**2 + 4 * Axy**2)) / 2

    Parameters
    ----------
    image : (M, N) ndarray
        Input image.
    sigma : float, optional
        Standard deviation used for the Gaussian kernel, which is used as
        weighting function for the auto-correlation matrix.

    Returns
    -------
    response : ndarray
        Shi-Tomasi response image.

    References
    ----------
    .. [1] https://en.wikipedia.org/wiki/Corner_detection

    Examples
    --------
    >>> from skimage.feature import corner_shi_tomasi, corner_peaks
    >>> square = np.zeros([10, 10])
    >>> square[2:8, 2:8] = 1
    >>> square.astype(int)
    array([[0, 0, 0, 0, 0, 0, 0, 0, 0, 0],
           [0, 0, 0, 0, 0, 0, 0, 0, 0, 0],
           [0, 0, 1, 1, 1, 1, 1, 1, 0, 0],
           [0, 0, 1, 1, 1, 1, 1, 1, 0, 0],
           [0, 0, 1, 1, 1, 1, 1, 1, 0, 0],
           [0, 0, 1, 1, 1, 1, 1, 1, 0, 0],
           [0, 0, 1, 1, 1, 1, 1, 1, 0, 0],
           [0, 0, 1, 1, 1, 1, 1, 1, 0, 0],
           [0, 0, 0, 0, 0, 0, 0, 0, 0, 0],
           [0, 0, 0, 0, 0, 0, 0, 0, 0, 0]])
    >>> corner_peaks(corner_shi_tomasi(square), min_distance=1)
    array([[2, 2],
           [2, 7],
           [7, 2],
           [7, 7]])

    """

    Arr, Arc, Acc = structure_tensor(image, sigma, order='rc')

    # minimum eigenvalue of A
    response = ((Arr + Acc) - np.sqrt((Arr - Acc) ** 2 + 4 * Arc ** 2)) / 2

    return response


def corner_foerstner(image, sigma=1):
    """Compute Foerstner corner measure response image.

    This corner detector uses information from the auto-correlation matrix A::

        A = [(imx**2)   (imx*imy)] = [Axx Axy]
            [(imx*imy)   (imy**2)]   [Axy Ayy]

    Where imx and imy are first derivatives, averaged with a gaussian filter.
    The corner measure is then defined as::

        w = det(A) / trace(A)           (size of error ellipse)
        q = 4 * det(A) / trace(A)**2    (roundness of error ellipse)

    Parameters
    ----------
    image : (M, N) ndarray
        Input image.
    sigma : float, optional
        Standard deviation used for the Gaussian kernel, which is used as
        weighting function for the auto-correlation matrix.

    Returns
    -------
    w : ndarray
        Error ellipse sizes.
    q : ndarray
        Roundness of error ellipse.

    References
    ----------
    .. [1] Förstner, W., & Gülch, E. (1987, June). A fast operator for detection and
           precise location of distinct points, corners and centres of circular
           features. In Proc. ISPRS intercommission conference on fast processing of
           photogrammetric data (pp. 281-305).
           https://cseweb.ucsd.edu/classes/sp02/cse252/foerstner/foerstner.pdf
    .. [2] https://en.wikipedia.org/wiki/Corner_detection

    Examples
    --------
    >>> from skimage.feature import corner_foerstner, corner_peaks
    >>> square = np.zeros([10, 10])
    >>> square[2:8, 2:8] = 1
    >>> square.astype(int)
    array([[0, 0, 0, 0, 0, 0, 0, 0, 0, 0],
           [0, 0, 0, 0, 0, 0, 0, 0, 0, 0],
           [0, 0, 1, 1, 1, 1, 1, 1, 0, 0],
           [0, 0, 1, 1, 1, 1, 1, 1, 0, 0],
           [0, 0, 1, 1, 1, 1, 1, 1, 0, 0],
           [0, 0, 1, 1, 1, 1, 1, 1, 0, 0],
           [0, 0, 1, 1, 1, 1, 1, 1, 0, 0],
           [0, 0, 1, 1, 1, 1, 1, 1, 0, 0],
           [0, 0, 0, 0, 0, 0, 0, 0, 0, 0],
           [0, 0, 0, 0, 0, 0, 0, 0, 0, 0]])
    >>> w, q = corner_foerstner(square)
    >>> accuracy_thresh = 0.5
    >>> roundness_thresh = 0.3
    >>> foerstner = (q > roundness_thresh) * (w > accuracy_thresh) * w
    >>> corner_peaks(foerstner, min_distance=1)
    array([[2, 2],
           [2, 7],
           [7, 2],
           [7, 7]])

    """

    Arr, Arc, Acc = structure_tensor(image, sigma, order='rc')

    # determinant
    detA = Arr * Acc - Arc ** 2
    # trace
    traceA = Arr + Acc

    w = np.zeros_like(image, dtype=detA.dtype)
    q = np.zeros_like(w)

    mask = traceA != 0

    w[mask] = detA[mask] / traceA[mask]
    q[mask] = 4 * detA[mask] / traceA[mask] ** 2

    return w, q


def corner_fast(image, n=12, threshold=0.15):
    """Extract FAST corners for a given image.

    Parameters
    ----------
    image : (M, N) ndarray
        Input image.
    n : int, optional
        Minimum number of consecutive pixels out of 16 pixels on the circle
        that should all be either brighter or darker w.r.t testpixel.
        A point c on the circle is darker w.r.t test pixel p if
        `Ic < Ip - threshold` and brighter if `Ic > Ip + threshold`. Also
        stands for the n in `FAST-n` corner detector.
    threshold : float, optional
        Threshold used in deciding whether the pixels on the circle are
        brighter, darker or similar w.r.t. the test pixel. Decrease the
        threshold when more corners are desired and vice-versa.

    Returns
    -------
    response : ndarray
        FAST corner response image.

    References
    ----------
    .. [1] Rosten, E., & Drummond, T. (2006, May). Machine learning for high-speed
           corner detection. In European conference on computer vision (pp. 430-443).
           Springer, Berlin, Heidelberg.
           :DOI:`10.1007/11744023_34`
           http://www.edwardrosten.com/work/rosten_2006_machine.pdf
    .. [2] Wikipedia, "Features from accelerated segment test",
           https://en.wikipedia.org/wiki/Features_from_accelerated_segment_test

    Examples
    --------
    >>> from skimage.feature import corner_fast, corner_peaks
    >>> square = np.zeros((12, 12))
    >>> square[3:9, 3:9] = 1
    >>> square.astype(int)
    array([[0, 0, 0, 0, 0, 0, 0, 0, 0, 0, 0, 0],
           [0, 0, 0, 0, 0, 0, 0, 0, 0, 0, 0, 0],
           [0, 0, 0, 0, 0, 0, 0, 0, 0, 0, 0, 0],
           [0, 0, 0, 1, 1, 1, 1, 1, 1, 0, 0, 0],
           [0, 0, 0, 1, 1, 1, 1, 1, 1, 0, 0, 0],
           [0, 0, 0, 1, 1, 1, 1, 1, 1, 0, 0, 0],
           [0, 0, 0, 1, 1, 1, 1, 1, 1, 0, 0, 0],
           [0, 0, 0, 1, 1, 1, 1, 1, 1, 0, 0, 0],
           [0, 0, 0, 1, 1, 1, 1, 1, 1, 0, 0, 0],
           [0, 0, 0, 0, 0, 0, 0, 0, 0, 0, 0, 0],
           [0, 0, 0, 0, 0, 0, 0, 0, 0, 0, 0, 0],
           [0, 0, 0, 0, 0, 0, 0, 0, 0, 0, 0, 0]])
    >>> corner_peaks(corner_fast(square, 9), min_distance=1)
    array([[3, 3],
           [3, 8],
           [8, 3],
           [8, 8]])

    """
    image = _prepare_grayscale_input_2D(image)

    image = np.ascontiguousarray(image)
    response = _corner_fast(image, n, threshold)
    return response


def corner_subpix(image, corners, window_size=11, alpha=0.99):
    """Determine subpixel position of corners.

    A statistical test decides whether the corner is defined as the
    intersection of two edges or a single peak. Depending on the classification
    result, the subpixel corner location is determined based on the local
    covariance of the grey-values. If the significance level for either
    statistical test is not sufficient, the corner cannot be classified, and
    the output subpixel position is set to NaN.

    Parameters
    ----------
    image : (M, N) ndarray
        Input image.
    corners : (K, 2) ndarray
        Corner coordinates `(row, col)`.
    window_size : int, optional
        Search window size for subpixel estimation.
    alpha : float, optional
        Significance level for corner classification.

    Returns
    -------
    positions : (K, 2) ndarray
        Subpixel corner positions. NaN for "not classified" corners.

    References
    ----------
    .. [1] Förstner, W., & Gülch, E. (1987, June). A fast operator for detection and
           precise location of distinct points, corners and centres of circular
           features. In Proc. ISPRS intercommission conference on fast processing of
           photogrammetric data (pp. 281-305).
           https://cseweb.ucsd.edu/classes/sp02/cse252/foerstner/foerstner.pdf
    .. [2] https://en.wikipedia.org/wiki/Corner_detection

    Examples
    --------
    >>> from skimage.feature import corner_harris, corner_peaks, corner_subpix
    >>> img = np.zeros((10, 10))
    >>> img[:5, :5] = 1
    >>> img[5:, 5:] = 1
    >>> img.astype(int)
    array([[1, 1, 1, 1, 1, 0, 0, 0, 0, 0],
           [1, 1, 1, 1, 1, 0, 0, 0, 0, 0],
           [1, 1, 1, 1, 1, 0, 0, 0, 0, 0],
           [1, 1, 1, 1, 1, 0, 0, 0, 0, 0],
           [1, 1, 1, 1, 1, 0, 0, 0, 0, 0],
           [0, 0, 0, 0, 0, 1, 1, 1, 1, 1],
           [0, 0, 0, 0, 0, 1, 1, 1, 1, 1],
           [0, 0, 0, 0, 0, 1, 1, 1, 1, 1],
           [0, 0, 0, 0, 0, 1, 1, 1, 1, 1],
           [0, 0, 0, 0, 0, 1, 1, 1, 1, 1]])
    >>> coords = corner_peaks(corner_harris(img), min_distance=2)
    >>> coords_subpix = corner_subpix(img, coords, window_size=7)
    >>> coords_subpix
    array([[4.5, 4.5]])

    """

    # window extent in one direction
    wext = (window_size - 1) // 2

    float_dtype = _supported_float_type(image.dtype)
    image = image.astype(float_dtype, copy=False)
    image = np.pad(image, pad_width=wext, mode='constant', constant_values=0)

    # add pad width, make sure to not modify the input values in-place
    corners = safe_as_int(corners + wext)

    # normal equation arrays
    N_dot = np.zeros((2, 2), dtype=float_dtype)
    N_edge = np.zeros((2, 2), dtype=float_dtype)
    b_dot = np.zeros((2, ), dtype=float_dtype)
    b_edge = np.zeros((2, ), dtype=float_dtype)

    # critical statistical test values
    redundancy = window_size ** 2 - 2
    t_crit_dot = stats.f.isf(1 - alpha, redundancy, redundancy)
    t_crit_edge = stats.f.isf(alpha, redundancy, redundancy)

    # coordinates of pixels within window
    y, x = np.mgrid[- wext:wext + 1, - wext:wext + 1]

    corners_subpix = np.zeros_like(corners, dtype=float_dtype)

    for i, (y0, x0) in enumerate(corners):

        # crop window around corner + border for sobel operator
        miny = y0 - wext - 1
        maxy = y0 + wext + 2
        minx = x0 - wext - 1
        maxx = x0 + wext + 2
        window = image[miny:maxy, minx:maxx]

        winy, winx = _compute_derivatives(window, mode='constant', cval=0)

        # compute gradient squares and remove border
        winx_winx = (winx * winx)[1:-1, 1:-1]
        winx_winy = (winx * winy)[1:-1, 1:-1]
        winy_winy = (winy * winy)[1:-1, 1:-1]

        # sum of squared differences (mean instead of gaussian filter)
        Axx = np.sum(winx_winx)
        Axy = np.sum(winx_winy)
        Ayy = np.sum(winy_winy)

        # sum of squared differences weighted with coordinates
        # (mean instead of gaussian filter)
        bxx_x = np.sum(winx_winx * x)
        bxx_y = np.sum(winx_winx * y)
        bxy_x = np.sum(winx_winy * x)
        bxy_y = np.sum(winx_winy * y)
        byy_x = np.sum(winy_winy * x)
        byy_y = np.sum(winy_winy * y)

        # normal equations for subpixel position
        N_dot[0, 0] = Axx
        N_dot[0, 1] = N_dot[1, 0] = - Axy
        N_dot[1, 1] = Ayy

        N_edge[0, 0] = Ayy
        N_edge[0, 1] = N_edge[1, 0] = Axy
        N_edge[1, 1] = Axx

        b_dot[:] = bxx_y - bxy_x, byy_x - bxy_y
        b_edge[:] = byy_y + bxy_x, bxx_x + bxy_y

        # estimated positions
        try:
            est_dot = np.linalg.solve(N_dot, b_dot)
            est_edge = np.linalg.solve(N_edge, b_edge)
        except np.linalg.LinAlgError:
            # if image is constant the system is singular
            corners_subpix[i, :] = np.nan, np.nan
            continue

        # residuals
        ry_dot = y - est_dot[0]
        rx_dot = x - est_dot[1]
        ry_edge = y - est_edge[0]
        rx_edge = x - est_edge[1]
        # squared residuals
        rxx_dot = rx_dot * rx_dot
        rxy_dot = rx_dot * ry_dot
        ryy_dot = ry_dot * ry_dot
        rxx_edge = rx_edge * rx_edge
        rxy_edge = rx_edge * ry_edge
        ryy_edge = ry_edge * ry_edge

        # determine corner class (dot or edge)
        # variance for different models
        var_dot = np.sum(winx_winx * ryy_dot - 2 * winx_winy * rxy_dot
                         + winy_winy * rxx_dot)
        var_edge = np.sum(winy_winy * ryy_edge + 2 * winx_winy * rxy_edge
                          + winx_winx * rxx_edge)

        # test value (F-distributed)
        if var_dot < np.spacing(1) and var_edge < np.spacing(1):
            t = np.nan
        elif var_dot == 0:
            t = np.inf
        else:
            t = var_edge / var_dot

        # 1 for edge, -1 for dot, 0 for "not classified"
        corner_class = int(t < t_crit_edge) - int(t > t_crit_dot)

        if corner_class == -1:
            corners_subpix[i, :] = y0 + est_dot[0], x0 + est_dot[1]
        elif corner_class == 0:
            corners_subpix[i, :] = np.nan, np.nan
        elif corner_class == 1:
            corners_subpix[i, :] = y0 + est_edge[0], x0 + est_edge[1]

    # subtract pad width
    corners_subpix -= wext

    return corners_subpix


def corner_peaks(image, min_distance=1, threshold_abs=None, threshold_rel=None,
                 exclude_border=True, indices=True, num_peaks=np.inf,
                 footprint=None, labels=None, *, num_peaks_per_label=np.inf,
                 p_norm=np.inf):
    """Find peaks in corner measure response image.

    This differs from `skimage.feature.peak_local_max` in that it suppresses
    multiple connected peaks with the same accumulator value.

    Parameters
    ----------
    image : (M, N) ndarray
        Input image.
    min_distance : int, optional
        The minimal allowed distance separating peaks.
    * : *
        See :py:meth:`skimage.feature.peak_local_max`.
    p_norm : float
        Which Minkowski p-norm to use. Should be in the range [1, inf].
        A finite large p may cause a ValueError if overflow can occur.
        ``inf`` corresponds to the Chebyshev distance and 2 to the
        Euclidean distance.

    Returns
    -------
    output : ndarray or ndarray of bools

        * If `indices = True`  : (row, column, ...) coordinates of peaks.
        * If `indices = False` : Boolean array shaped like `image`, with peaks
          represented by True values.

    See also
    --------
    skimage.feature.peak_local_max

    Notes
    -----
    .. versionchanged:: 0.18
        The default value of `threshold_rel` has changed to None, which
        corresponds to letting `skimage.feature.peak_local_max` decide on the
        default. This is equivalent to `threshold_rel=0`.

    The `num_peaks` limit is applied before suppression of connected peaks.
    To limit the number of peaks after suppression, set `num_peaks=np.inf` and
    post-process the output of this function.

    Examples
    --------
    >>> from skimage.feature import peak_local_max
    >>> response = np.zeros((5, 5))
    >>> response[2:4, 2:4] = 1
    >>> response
    array([[0., 0., 0., 0., 0.],
           [0., 0., 0., 0., 0.],
           [0., 0., 1., 1., 0.],
           [0., 0., 1., 1., 0.],
           [0., 0., 0., 0., 0.]])
    >>> peak_local_max(response)
    array([[2, 2],
           [2, 3],
           [3, 2],
           [3, 3]])
    >>> corner_peaks(response)
    array([[2, 2]])

    """
    if np.isinf(num_peaks):
        num_peaks = None

    # Get the coordinates of the detected peaks
    coords = peak_local_max(image, min_distance=min_distance,
                            threshold_abs=threshold_abs,
                            threshold_rel=threshold_rel,
                            exclude_border=exclude_border,
                            num_peaks=np.inf,
                            footprint=footprint, labels=labels,
                            num_peaks_per_label=num_peaks_per_label)

    if len(coords):
        # Use KDtree to find the peaks that are too close to each other
        tree = spatial.cKDTree(coords)

        rejected_peaks_indices = set()
        for idx, point in enumerate(coords):
            if idx not in rejected_peaks_indices:
                candidates = tree.query_ball_point(point, r=min_distance,
                                                   p=p_norm)
                candidates.remove(idx)
                rejected_peaks_indices.update(candidates)

        # Remove the peaks that are too close to each other
        coords = np.delete(coords, tuple(rejected_peaks_indices),
                           axis=0)[:num_peaks]

    if indices:
        return coords

    peaks = np.zeros_like(image, dtype=bool)
    peaks[tuple(coords.T)] = True

    return peaks


def corner_moravec(image, window_size=1):
    """Compute Moravec corner measure response image.

    This is one of the simplest corner detectors and is comparatively fast but
    has several limitations (e.g. not rotation invariant).

    Parameters
    ----------
    image : (M, N) ndarray
        Input image.
    window_size : int, optional
        Window size.

    Returns
    -------
    response : ndarray
        Moravec response image.

    References
    ----------
    .. [1] https://en.wikipedia.org/wiki/Corner_detection

    Examples
    --------
    >>> from skimage.feature import corner_moravec
    >>> square = np.zeros([7, 7])
    >>> square[3, 3] = 1
    >>> square.astype(int)
    array([[0, 0, 0, 0, 0, 0, 0],
           [0, 0, 0, 0, 0, 0, 0],
           [0, 0, 0, 0, 0, 0, 0],
           [0, 0, 0, 1, 0, 0, 0],
           [0, 0, 0, 0, 0, 0, 0],
           [0, 0, 0, 0, 0, 0, 0],
           [0, 0, 0, 0, 0, 0, 0]])
    >>> corner_moravec(square).astype(int)
    array([[0, 0, 0, 0, 0, 0, 0],
           [0, 0, 0, 0, 0, 0, 0],
           [0, 0, 1, 1, 1, 0, 0],
           [0, 0, 1, 2, 1, 0, 0],
           [0, 0, 1, 1, 1, 0, 0],
           [0, 0, 0, 0, 0, 0, 0],
           [0, 0, 0, 0, 0, 0, 0]])
    """
    image = img_as_float(image)
    float_dtype = _supported_float_type(image.dtype)
    image = image.astype(float_dtype, copy=False)
    return _corner_moravec(np.ascontiguousarray(image), window_size)


def corner_orientations(image, corners, mask):
    """Compute the orientation of corners.

    The orientation of corners is computed using the first order central moment
    i.e. the center of mass approach. The corner orientation is the angle of
    the vector from the corner coordinate to the intensity centroid in the
    local neighborhood around the corner calculated using first order central
    moment.

    Parameters
    ----------
    image : (M, N) array
        Input grayscale image.
    corners : (K, 2) array
        Corner coordinates as ``(row, col)``.
    mask : 2D array
        Mask defining the local neighborhood of the corner used for the
        calculation of the central moment.

    Returns
    -------
    orientations : (K, 1) array
        Orientations of corners in the range [-pi, pi].

    References
    ----------
    .. [1] Ethan Rublee, Vincent Rabaud, Kurt Konolige and Gary Bradski
          "ORB : An efficient alternative to SIFT and SURF"
          http://www.vision.cs.chubu.ac.jp/CV-R/pdf/Rublee_iccv2011.pdf
    .. [2] Paul L. Rosin, "Measuring Corner Properties"
          http://users.cs.cf.ac.uk/Paul.Rosin/corner2.pdf

    Examples
    --------
    >>> from skimage.morphology import octagon
    >>> from skimage.feature import (corner_fast, corner_peaks,
    ...                              corner_orientations)
    >>> square = np.zeros((12, 12))
    >>> square[3:9, 3:9] = 1
    >>> square.astype(int)
    array([[0, 0, 0, 0, 0, 0, 0, 0, 0, 0, 0, 0],
           [0, 0, 0, 0, 0, 0, 0, 0, 0, 0, 0, 0],
           [0, 0, 0, 0, 0, 0, 0, 0, 0, 0, 0, 0],
           [0, 0, 0, 1, 1, 1, 1, 1, 1, 0, 0, 0],
           [0, 0, 0, 1, 1, 1, 1, 1, 1, 0, 0, 0],
           [0, 0, 0, 1, 1, 1, 1, 1, 1, 0, 0, 0],
           [0, 0, 0, 1, 1, 1, 1, 1, 1, 0, 0, 0],
           [0, 0, 0, 1, 1, 1, 1, 1, 1, 0, 0, 0],
           [0, 0, 0, 1, 1, 1, 1, 1, 1, 0, 0, 0],
           [0, 0, 0, 0, 0, 0, 0, 0, 0, 0, 0, 0],
           [0, 0, 0, 0, 0, 0, 0, 0, 0, 0, 0, 0],
           [0, 0, 0, 0, 0, 0, 0, 0, 0, 0, 0, 0]])
    >>> corners = corner_peaks(corner_fast(square, 9), min_distance=1)
    >>> corners
    array([[3, 3],
           [3, 8],
           [8, 3],
           [8, 8]])
    >>> orientations = corner_orientations(square, corners, octagon(3, 2))
    >>> np.rad2deg(orientations)
    array([  45.,  135.,  -45., -135.])

    """
    image = _prepare_grayscale_input_2D(image)
    return _corner_orientations(image, corners, mask)<|MERGE_RESOLUTION|>--- conflicted
+++ resolved
@@ -5,13 +5,8 @@
 from scipy import ndimage as ndi
 from scipy import spatial, stats
 
-<<<<<<< HEAD
-from .._shared.utils import _supported_float_type, safe_as_int
-from ..filters import gaussian
-=======
 from .._shared.filters import gaussian
 from .._shared.utils import _supported_float_type, safe_as_int
->>>>>>> b8fb9916
 from ..transform import integral_image
 from ..util import img_as_float
 from ._hessian_det_appx import _hessian_matrix_det
