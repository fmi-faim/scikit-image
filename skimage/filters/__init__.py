--- conflicted
+++ resolved
@@ -1,4 +1,3 @@
-<<<<<<< HEAD
 from ._multimethods import butterworth
 from ._multimethods import gabor, gabor_kernel
 from ._multimethods import (gaussian, _guess_spatial_dimensions,
@@ -23,28 +22,7 @@
                             threshold_multiotsu, try_all_threshold,
                             apply_hysteresis_threshold)
 from .lpi_filter import LPIFilter2D
-=======
-from .lpi_filter import inverse, wiener, LPIFilter2D
-from ._gaussian import difference_of_gaussians, gaussian
-from .edges import (sobel, sobel_h, sobel_v,
-                    scharr, scharr_h, scharr_v,
-                    prewitt, prewitt_h, prewitt_v,
-                    roberts, roberts_pos_diag, roberts_neg_diag,
-                    laplace,
-                    farid, farid_h, farid_v)
-from ._rank_order import rank_order
-from ._gabor import gabor_kernel, gabor
-from .thresholding import (threshold_local, threshold_otsu, threshold_yen,
-                           threshold_isodata, threshold_li, threshold_minimum,
-                           threshold_mean, threshold_triangle,
-                           threshold_niblack, threshold_sauvola,
-                           threshold_multiotsu, try_all_threshold,
-                           apply_hysteresis_threshold)
-from .ridges import (meijering, sato, frangi, hessian)
->>>>>>> b8fb9916
 from . import rank
-# from ._backend import (set_backend, skip_backend, set_global_backend,
-#                        register_backend)
 
 
 __all__ = ['inverse',
