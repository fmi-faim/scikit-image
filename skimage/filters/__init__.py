<<<<<<< HEAD
from ._multimethods import butterworth
from ._multimethods import gabor, gabor_kernel
from ._multimethods import gaussian, difference_of_gaussians
from ._multimethods import median
from ._multimethods import rank_order
from ._multimethods import correlate_sparse
from ._multimethods import unsharp_mask
from ._multimethods import window
from ._multimethods import (sobel, sobel_h, sobel_v,
                            scharr, scharr_h, scharr_v,
                            prewitt, prewitt_h, prewitt_v,
                            roberts, roberts_pos_diag, roberts_neg_diag,
                            laplace,
                            farid, farid_h, farid_v)
from ._multimethods import forward, inverse, wiener
from ._multimethods import meijering, sato, frangi, hessian
from ._multimethods import (threshold_local, threshold_otsu, threshold_yen,
                            threshold_isodata, threshold_li, threshold_minimum,
                            threshold_mean, threshold_triangle,
                            threshold_niblack, threshold_sauvola,
                            threshold_multiotsu, try_all_threshold,
                            apply_hysteresis_threshold)
from .lpi_filter import LPIFilter2D
from . import rank
=======
from .._shared import lazy
>>>>>>> c6535b3e

__getattr__, __dir__, __all__ = lazy.attach(
    __name__,
    submodules={'rank'},
    submod_attrs={
        'lpi_filter': ['inverse', 'wiener', 'LPIFilter2D'],
        '_gaussian': ['gaussian', 'difference_of_gaussians'],
        'edges': ['sobel', 'sobel_h', 'sobel_v',
                  'scharr', 'scharr_h', 'scharr_v',
                  'prewitt', 'prewitt_h', 'prewitt_v',
                  'roberts', 'roberts_pos_diag', 'roberts_neg_diag',
                  'laplace',
                  'farid', 'farid_h', 'farid_v'],
        '_rank_order': ['rank_order'],
        '_gabor': ['gabor_kernel', 'gabor'],
        'thresholding': ['threshold_local', 'threshold_otsu', 'threshold_yen',
                         'threshold_isodata', 'threshold_li', 'threshold_minimum',
                         'threshold_mean', 'threshold_triangle',
                         'threshold_niblack', 'threshold_sauvola',
                         'threshold_multiotsu', 'try_all_threshold',
                         'apply_hysteresis_threshold'],
        'ridges': ['meijering', 'sato', 'frangi', 'hessian'],
        '_median': ['median'],
        '_sparse': ['correlate_sparse'],
        '_unsharp_mask': ['unsharp_mask'],
        '_window': ['window'],
        '_fft_based': ['butterworth']
    }
)<|MERGE_RESOLUTION|>--- conflicted
+++ resolved
@@ -1,57 +1,27 @@
-<<<<<<< HEAD
-from ._multimethods import butterworth
-from ._multimethods import gabor, gabor_kernel
-from ._multimethods import gaussian, difference_of_gaussians
-from ._multimethods import median
-from ._multimethods import rank_order
-from ._multimethods import correlate_sparse
-from ._multimethods import unsharp_mask
-from ._multimethods import window
-from ._multimethods import (sobel, sobel_h, sobel_v,
-                            scharr, scharr_h, scharr_v,
-                            prewitt, prewitt_h, prewitt_v,
-                            roberts, roberts_pos_diag, roberts_neg_diag,
-                            laplace,
-                            farid, farid_h, farid_v)
-from ._multimethods import forward, inverse, wiener
-from ._multimethods import meijering, sato, frangi, hessian
-from ._multimethods import (threshold_local, threshold_otsu, threshold_yen,
-                            threshold_isodata, threshold_li, threshold_minimum,
-                            threshold_mean, threshold_triangle,
-                            threshold_niblack, threshold_sauvola,
-                            threshold_multiotsu, try_all_threshold,
-                            apply_hysteresis_threshold)
-from .lpi_filter import LPIFilter2D
-from . import rank
-=======
 from .._shared import lazy
->>>>>>> c6535b3e
 
 __getattr__, __dir__, __all__ = lazy.attach(
     __name__,
     submodules={'rank'},
     submod_attrs={
-        'lpi_filter': ['inverse', 'wiener', 'LPIFilter2D'],
-        '_gaussian': ['gaussian', 'difference_of_gaussians'],
-        'edges': ['sobel', 'sobel_h', 'sobel_v',
-                  'scharr', 'scharr_h', 'scharr_v',
-                  'prewitt', 'prewitt_h', 'prewitt_v',
-                  'roberts', 'roberts_pos_diag', 'roberts_neg_diag',
-                  'laplace',
-                  'farid', 'farid_h', 'farid_v'],
-        '_rank_order': ['rank_order'],
-        '_gabor': ['gabor_kernel', 'gabor'],
-        'thresholding': ['threshold_local', 'threshold_otsu', 'threshold_yen',
-                         'threshold_isodata', 'threshold_li', 'threshold_minimum',
-                         'threshold_mean', 'threshold_triangle',
-                         'threshold_niblack', 'threshold_sauvola',
-                         'threshold_multiotsu', 'try_all_threshold',
-                         'apply_hysteresis_threshold'],
-        'ridges': ['meijering', 'sato', 'frangi', 'hessian'],
-        '_median': ['median'],
-        '_sparse': ['correlate_sparse'],
-        '_unsharp_mask': ['unsharp_mask'],
-        '_window': ['window'],
-        '_fft_based': ['butterworth']
+        'lpi_filter': ['LPIFilter2D'],
+        '_multimethods': ['inverse', 'wiener', 'gaussian',
+                          'difference_of_gaussians', 'sobel', 'sobel_h',
+                          'sobel_v', 'scharr', 'scharr_h', 'scharr_v',
+                          'prewitt', 'prewitt_h', 'prewitt_v', 'roberts',
+                          'roberts_pos_diag', 'roberts_neg_diag', 'laplace',
+                          'farid', 'farid_h', 'farid_v', 'rank_order',
+                          'gabor_kernel', 'gabor', 'threshold_local',
+                          'threshold_otsu', 'threshold_yen',
+                          'threshold_isodata', 'threshold_li',
+                          'threshold_minimum', 'threshold_mean',
+                          'threshold_triangle',
+                          'threshold_niblack', 'threshold_sauvola',
+                          'threshold_multiotsu', 'try_all_threshold',
+                          'apply_hysteresis_threshold', 'meijering', 'sato',
+                          'frangi', 'hessian', 'median', 'correlate_sparse',
+                          'unsharp_mask', 'window', 'butterworth',
+                          # the following two shouldn't be here?
+                          'compute_hessian_eigenvalues', 'forward']
     }
 )