import numpy as np
<<<<<<< HEAD

from skimage import img_as_float
=======
>>>>>>> c6535b3e

from ..util.dtype import img_as_float
from .._shared import utils
from .._shared.filters import gaussian


def _unsharp_mask_single_channel(image, radius, amount, vrange):
    """Single channel implementation of the unsharp masking filter."""
    from ..filters import gaussian  # avoid circular import

    blurred = gaussian(image, sigma=radius, mode='reflect')

    result = image + (image - blurred) * amount
    if vrange is not None:
        return np.clip(result, vrange[0], vrange[1], out=result)
    return result


@utils.deprecate_multichannel_kwarg(multichannel_position=3)
def unsharp_mask(image, radius=1.0, amount=1.0, multichannel=False,
                 preserve_range=False, *, channel_axis=None):
    """Unsharp masking filter.

    The sharp details are identified as the difference between the original
    image and its blurred version. These details are then scaled, and added
    back to the original image.

    Parameters
    ----------
    image : [P, ..., ]M[, N][, C] ndarray
        Input image.
    radius : scalar or sequence of scalars, optional
        If a scalar is given, then its value is used for all dimensions.
        If sequence is given, then there must be exactly one radius
        for each dimension except the last dimension for multichannel images.
        Note that 0 radius means no blurring, and negative values are
        not allowed.
    amount : scalar, optional
        The details will be amplified with this factor. The factor could be 0
        or negative. Typically, it is a small positive number, e.g. 1.0.
    multichannel : bool, optional
        If True, the last ``image`` dimension is considered as a color channel,
        otherwise as spatial. Color channels are processed individually.
        This argument is deprecated: specify `channel_axis` instead.
    preserve_range : bool, optional
        Whether to keep the original range of values. Otherwise, the input
        image is converted according to the conventions of ``img_as_float``.
        Also see https://scikit-image.org/docs/dev/user_guide/data_types.html
    channel_axis : int or None, optional
        If None, the image is assumed to be a grayscale (single channel) image.
        Otherwise, this parameter indicates which axis of the array corresponds
        to channels.

        .. versionadded:: 0.19
           ``channel_axis`` was added in 0.19.

    Returns
    -------
    output : [P, ..., ]M[, N][, C] ndarray of float
        Image with unsharp mask applied.

    Notes
    -----
    Unsharp masking is an image sharpening technique. It is a linear image
    operation, and numerically stable, unlike deconvolution which is an
    ill-posed problem. Because of this stability, it is often
    preferred over deconvolution.

    The main idea is as follows: sharp details are identified as the
    difference between the original image and its blurred version.
    These details are added back to the original image after a scaling step:

        enhanced image = original + amount * (original - blurred)

    When applying this filter to several color layers independently,
    color bleeding may occur. More visually pleasing result can be
    achieved by processing only the brightness/lightness/intensity
    channel in a suitable color space such as HSV, HSL, YUV, or YCbCr.

    Unsharp masking is described in most introductory digital image
    processing books. This implementation is based on [1]_.

    Examples
    --------
    >>> array = np.ones(shape=(5,5), dtype=np.uint8)*100
    >>> array[2,2] = 120
    >>> array
    array([[100, 100, 100, 100, 100],
           [100, 100, 100, 100, 100],
           [100, 100, 120, 100, 100],
           [100, 100, 100, 100, 100],
           [100, 100, 100, 100, 100]], dtype=uint8)
    >>> np.around(unsharp_mask(array, radius=0.5, amount=2),2)
    array([[0.39, 0.39, 0.39, 0.39, 0.39],
           [0.39, 0.39, 0.38, 0.39, 0.39],
           [0.39, 0.38, 0.53, 0.38, 0.39],
           [0.39, 0.39, 0.38, 0.39, 0.39],
           [0.39, 0.39, 0.39, 0.39, 0.39]])

    >>> array = np.ones(shape=(5,5), dtype=np.int8)*100
    >>> array[2,2] = 127
    >>> np.around(unsharp_mask(array, radius=0.5, amount=2),2)
    array([[0.79, 0.79, 0.79, 0.79, 0.79],
           [0.79, 0.78, 0.75, 0.78, 0.79],
           [0.79, 0.75, 1.  , 0.75, 0.79],
           [0.79, 0.78, 0.75, 0.78, 0.79],
           [0.79, 0.79, 0.79, 0.79, 0.79]])

    >>> np.around(unsharp_mask(array, radius=0.5, amount=2, preserve_range=True), 2)
    array([[100.  , 100.  ,  99.99, 100.  , 100.  ],
           [100.  ,  99.39,  95.48,  99.39, 100.  ],
           [ 99.99,  95.48, 147.59,  95.48,  99.99],
           [100.  ,  99.39,  95.48,  99.39, 100.  ],
           [100.  , 100.  ,  99.99, 100.  , 100.  ]])


    References
    ----------
    .. [1]  Maria Petrou, Costas Petrou
            "Image Processing: The Fundamentals", (2010), ed ii., page 357,
            ISBN 13: 9781119994398  :DOI:`10.1002/9781119994398`
    .. [2]  Wikipedia. Unsharp masking
            https://en.wikipedia.org/wiki/Unsharp_masking

    """
    vrange = None  # Range for valid values; used for clipping.
    float_dtype = utils._supported_float_type(image.dtype)
    if preserve_range:
        fimg = image.astype(float_dtype, copy=False)
    else:
        fimg = img_as_float(image).astype(float_dtype, copy=False)
        negative = np.any(fimg < 0)
        if negative:
            vrange = [-1., 1.]
        else:
            vrange = [0., 1.]

    if channel_axis is not None:
        result = np.empty_like(fimg, dtype=float_dtype)
        for channel in range(image.shape[channel_axis]):
            sl = utils.slice_at_axis(channel, channel_axis)
            result[sl] = _unsharp_mask_single_channel(
                fimg[sl], radius, amount, vrange)
        return result
    else:
        return _unsharp_mask_single_channel(fimg, radius, amount, vrange)<|MERGE_RESOLUTION|>--- conflicted
+++ resolved
@@ -1,9 +1,4 @@
 import numpy as np
-<<<<<<< HEAD
-
-from skimage import img_as_float
-=======
->>>>>>> c6535b3e
 
 from ..util.dtype import img_as_float
 from .._shared import utils
