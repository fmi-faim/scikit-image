--- conflicted
+++ resolved
@@ -1,31 +1,17 @@
 import numpy as np
-<<<<<<< HEAD
 import pytest
 from numpy.testing import (assert_equal, assert_allclose, assert_almost_equal,
                            assert_array_equal)
 from scipy import ndimage as ndi
 
-from skimage import data
-from skimage import util
+from skimage import data, util
 from skimage._shared._warnings import expected_warnings
 from skimage._shared.utils import _supported_float_type
 from skimage.color import rgb2gray
 from skimage.draw import disk
 from skimage.exposure import histogram
-from skimage.filters._multiotsu import (_get_multiotsu_thresh_indices_lut,
-                                        _get_multiotsu_thresh_indices)
-=======
-from numpy.testing import assert_equal, assert_almost_equal, assert_array_equal
-from scipy import ndimage as ndi
-
-from skimage import data, util
-from skimage._shared._warnings import expected_warnings
-from skimage.color import rgb2gray
-from skimage.draw import disk
-from skimage.exposure import histogram
 from skimage.filters._multiotsu import (_get_multiotsu_thresh_indices,
                                         _get_multiotsu_thresh_indices_lut)
->>>>>>> c480ca41
 from skimage.filters.thresholding import (threshold_local,
                                           threshold_otsu,
                                           threshold_li,
@@ -383,11 +369,7 @@
 def test_li_negative_inital_guess():
     coins = data.coins()
     with pytest.raises(ValueError):
-<<<<<<< HEAD
-        result = threshold_li(coins, initial_guess=-5)
-=======
         threshold_li(coins, initial_guess=-5)
->>>>>>> c480ca41
 
 
 def test_li_pathological_arrays():
