--- conflicted
+++ resolved
@@ -6,25 +6,15 @@
 import numpy as np
 from scipy import ndimage as ndi
 
-<<<<<<< HEAD
-from .._shared.utils import _supported_float_type, check_nD, warn
-from ..exposure import histogram
-from ..filters._multiotsu import (_get_multiotsu_thresh_indices_lut,
-                                  _get_multiotsu_thresh_indices)
-from ..transform import integral_image
-from ..util import dtype_limits
-
-from ._sparse import _validate_window_size, _correlate_sparse
-
-=======
-from .._shared.utils import check_nD, deprecate_kwarg, warn
+from .._shared.utils import (_supported_float_type, check_nD, deprecate_kwarg,
+                             warn)
 from ..exposure import histogram
 from ..filters._multiotsu import (_get_multiotsu_thresh_indices,
                                   _get_multiotsu_thresh_indices_lut)
 from ..transform import integral_image
 from ..util import dtype_limits
 from ._sparse import _correlate_sparse, _validate_window_size
->>>>>>> c480ca41
+
 
 __all__ = ['try_all_threshold',
            'threshold_otsu',
