--- conflicted
+++ resolved
@@ -27,21 +27,6 @@
     S1 = ssim(X, Y, win_size=3)
     assert(S1 < 0.3)
 
-<<<<<<< HEAD
-
-## # NOTE: This test is known to randomly fail on some systems (Mac OS X 10.6)
-## def test_ssim_grad():
-##     N = 30
-##     X = np.random.random((N, N)) * 255
-##     Y = np.random.random((N, N)) * 255
-
-##     f = ssim(X, Y, dynamic_range=255)
-##     g = ssim(X, Y, dynamic_range=255, gradient=True)
-
-##     assert f < 0.05
-##     assert g[0] < 0.05
-##     assert np.all(g[1] < 0.05)
-=======
 
 # NOTE: This test is known to randomly fail on some systems (Mac OS X 10.6)
 def test_ssim_grad():
@@ -55,7 +40,6 @@
     assert f < 0.05
     assert g[0] < 0.05
     assert np.all(g[1] < 0.05)
->>>>>>> 5755ccb6
 
 
 def test_ssim_dtype():
