<<<<<<< HEAD
import os
=======
>>>>>>> 852e9dac
from collections.abc import Sequence
from numbers import Integral

import numpy as np
from scipy import ndimage as ndi

from .. import draw
from .._shared.utils import deprecate_kwarg
from skimage import morphology

# Precomputed ball and disk decompositions were saved as 2D arrays where the
# radius of the desired decomposition is used to index into the first axis of
# the array. The values at a given radius corresponds to the number of
# repetitions of 3 different types elementary of structuring elements.
#
# See _nsphere_series_decomposition for full details.
_nsphere_decompositions = {}
_nsphere_decompositions[2] = np.load(
    os.path.join(os.path.dirname(__file__), 'disk_decompositions.npy'))
_nsphere_decompositions[3] = np.load(
    os.path.join(os.path.dirname(__file__), 'ball_decompositions.npy'))


def _footprint_is_sequence(footprint):
    if hasattr(footprint, '__array_interface__'):
        return False

    def _validate_sequence_element(t):
        return (
            isinstance(t, Sequence)
            and len(t) == 2
            and hasattr(t[0], '__array_interface__')
            and isinstance(t[1], Integral)
        )

    if isinstance(footprint, Sequence):
        if not all(_validate_sequence_element(t) for t in footprint):
            raise ValueError(
                "All elements of footprint sequence must be a 2-tuple where "
                "the first element of the tuple is an ndarray and the second "
                "is an integer indicating the number of iterations."
            )
    else:
        raise ValueError("footprint must be either an ndarray or Sequence")
    return True


def _shape_from_sequence(footprints, require_odd_size=False):
    """Determine the shape of composite footprint

    In the future if we only want to support odd-sized square, we may want to
    change this to require_odd_size
    """
    if not _footprint_is_sequence(footprints):
        raise ValueError("expected a sequence of footprints")
    ndim = footprints[0][0].ndim
    shape = [0] * ndim

    def _odd_size(size, require_odd_size):
        if require_odd_size and size % 2 == 0:
            raise ValueError(
                "expected all footprint elements to have odd size"
            )

    for d in range(ndim):
        fp, nreps = footprints[0]
        _odd_size(fp.shape[d], require_odd_size)
        shape[d] = fp.shape[d] + (nreps - 1) * (fp.shape[d] - 1)
        for fp, nreps in footprints[1:]:
            _odd_size(fp.shape[d], require_odd_size)
            shape[d] += nreps * (fp.shape[d] - 1)
    return tuple(shape)


def footprint_from_sequence(footprints):
    """Convert a footprint sequence into an equivalent ndarray.

    Parameters
    ----------
    footprints : tuple of 2-tuples
        A sequence of footprint tuples where the first element of each tuple
        is an array corresponding to a footprint and the second element is the
        number of times it is to be applied. Currently all footprints should
        have odd size.

    Returns
    -------
    footprint : ndarray
        An single array equivalent to applying the sequence of `footprints`.
    """

    # Create a single pixel image of sufficient size and apply binary dilation.
    shape = _shape_from_sequence(footprints)
    imag = np.zeros(shape, dtype=bool)
    imag[tuple(s // 2 for s in shape)] = 1
    return morphology.binary_dilation(imag, footprints)


<<<<<<< HEAD
=======
def _footprint_is_sequence(footprint):
    if hasattr(footprint, '__array_interface__'):
        return False

    def _validate_sequence_element(t):
        return (
            isinstance(t, Sequence)
            and len(t) == 2
            and hasattr(t[0], '__array_interface__')
            and isinstance(t[1], Integral)
        )

    if isinstance(footprint, Sequence):
        if not all(_validate_sequence_element(t) for t in footprint):
            raise ValueError(
                "All elements of footprint sequence must be a 2-tuple where "
                "the first element of the tuple is an ndarray and the second "
                "is an integer indicating the number of iterations."
            )
    else:
        raise ValueError("footprint must be either an ndarray or Sequence")
    return True


def _shape_from_sequence(footprints, require_odd_size=False):
    """Determine the shape of composite footprint

    In the future if we only want to support odd-sized square, we may want to
    change this to require_odd_size
    """
    if not _footprint_is_sequence(footprints):
        raise ValueError("expected a sequence of footprints")
    ndim = footprints[0][0].ndim
    shape = [0] * ndim

    def _odd_size(size, require_odd_size):
        if require_odd_size and size % 2 == 0:
            raise ValueError(
                "expected all footprint elements to have odd size"
            )

    for d in range(ndim):
        fp, nreps = footprints[0]
        _odd_size(fp.shape[d], require_odd_size)
        shape[d] = fp.shape[d] + (nreps - 1) * (fp.shape[d] - 1)
        for fp, nreps in footprints[1:]:
            _odd_size(fp.shape[d], require_odd_size)
            shape[d] += nreps * (fp.shape[d] - 1)
    return tuple(shape)


def footprint_from_sequence(footprints):
    """Convert a footprint sequence into an equivalent ndarray.

    Parameters
    ----------
    footprints : tuple of 2-tuples
        A sequence of footprint tuples where the first element of each tuple
        is an array corresponding to a footprint and the second element is the
        number of times it is to be applied. Currently all footprints should
        have odd size.

    Returns
    -------
    footprint : ndarray
        An single array equivalent to applying the sequence of `footprints`.
    """
    from skimage.morphology import binary_dilation

    # Create a single pixel image of sufficient size and apply binary dilation.
    shape = _shape_from_sequence(footprints)
    imag = np.zeros(shape, dtype=bool)
    imag[tuple(s // 2 for s in shape)] = 1
    return binary_dilation(imag, footprints)


>>>>>>> 852e9dac
def square(width, dtype=np.uint8, *, decomposition=None):
    """Generates a flat, square-shaped footprint.

    Every pixel along the perimeter has a chessboard distance
    no greater than radius (radius=floor(width/2)) pixels.

    Parameters
    ----------
    width : int
        The width and height of the square.

    Other Parameters
    ----------------
    dtype : data-type, optional
        The data type of the footprint.
    decomposition : {None, 'separable', 'sequence'}, optional
        If None, a single array is returned. For 'sequence', a tuple of smaller
        footprints is returned. Applying this series of smaller footprints will
        given an identical result to a single, larger footprint, but often with
        better computational performance. See Notes for more details.
        With 'separable', this function uses separable 1D footprints for each
        axis. Whether 'seqeunce' or 'separable' is computationally faster may
        be architecture-dependent.

    Returns
    -------
    footprint : ndarray or tuple
        The footprint where elements of the neighborhood are 1 and 0 otherwise.
        When `decomposition` is None, this is just a numpy.ndarray. Otherwise,
        this will be a tuple whose length is equal to the number of unique
        structuring elements to apply (see Notes for more detail)

    Notes
    -----
    When `decomposition` is not None, each element of the `footprint`
    tuple is a 2-tuple of the form ``(ndarray, num_iter)`` that specifies a
    footprint array and the number of iterations it is to be applied.

    For binary morphology, using ``decomposition='sequence'`` or
    ``decomposition='separable'`` were observed to give better performance than
    ``decomposition=None``, with the magnitude of the performance increase
    rapidly increasing with footprint size. For grayscale morphology with
    square footprints, it is recommended to use ``decomposition=None`` since
    the internal SciPy functions that are called already have a fast
    implementation based on separable 1D sliding windows.

    The 'sequence' decomposition mode only supports odd valued `width`. If
    `width` is even, the sequence used will be identical to the 'separable'
    mode.
    """
    if decomposition is None:
        return np.ones((width, width), dtype=dtype)

    if decomposition == 'separable' or width % 2 == 0:
        sequence = [(np.ones((width, 1), dtype=dtype), 1),
                    (np.ones((1, width), dtype=dtype), 1)]
    elif decomposition == 'sequence':
        # only handles odd widths
        sequence = [(np.ones((3, 3), dtype=dtype), _decompose_size(width, 3))]
    else:
        raise ValueError(f"Unrecognized decomposition: {decomposition}")
    return tuple(sequence)


def _decompose_size(size, kernel_size=3):
    """Determine number of repeated iterations for a `kernel_size` kernel.

    Returns how many repeated morphology operations with an element of size
    `kernel_size` is equivalent to a morphology with a single kernel of size
    `n`.

    """
    if kernel_size % 2 != 1:
        raise ValueError("only odd length kernel_size is supported")
    return 1 + (size - kernel_size) // (kernel_size - 1)


@deprecate_kwarg({'height': 'ncols', 'width': 'nrows'},
                 deprecated_version='0.18.0',
                 removed_version='0.20.0')
def rectangle(nrows, ncols, dtype=np.uint8, *, decomposition=None):
    """Generates a flat, rectangular-shaped footprint.

    Every pixel in the rectangle generated for a given width and given height
    belongs to the neighborhood.

    Parameters
    ----------
    nrows : int
        The number of rows of the rectangle.
    ncols : int
        The number of columns of the rectangle.

    Other Parameters
    ----------------
    dtype : data-type, optional
        The data type of the footprint.
    decomposition : {None, 'separable', 'sequence'}, optional
        If None, a single array is returned. For 'sequence', a tuple of smaller
        footprints is returned. Applying this series of smaller footprints will
        given an identical result to a single, larger footprint, but often with
        better computational performance. See Notes for more details.
        With 'separable', this function uses separable 1D footprints for each
        axis. Whether 'seqeunce' or 'separable' is computationally faster may
        be architecture-dependent.

    Returns
    -------
    footprint : ndarray or tuple
        A footprint consisting only of ones, i.e. every pixel belongs to the
        neighborhood. When `decomposition` is None, this is just a
        numpy.ndarray. Otherwise, this will be a tuple whose length is equal to
        the number of unique structuring elements to apply (see Notes for more
        detail)

    Notes
    -----
    When `decomposition` is not None, each element of the `footprint`
    tuple is a 2-tuple of the form ``(ndarray, num_iter)`` that specifies a
    footprint array and the number of iterations it is to be applied.

    For binary morphology, using ``decomposition='sequence'``
    was observed to give better performance, with the magnitude of the
    performance increase rapidly increasing with footprint size. For grayscale
    morphology with rectangular footprints, it is recommended to use
    ``decomposition=None`` since the internal SciPy functions that are called
    already have a fast implementation based on separable 1D sliding windows.

    The `sequence` decomposition mode only supports odd valued `nrows` and
    `ncols`. If either `nrows` or `ncols` is even, the sequence used will be
    identical to ``decomposition='separable'``.

    - The use of ``width`` and ``height`` has been deprecated in
      version 0.18.0. Use ``nrows`` and ``ncols`` instead.
    """
    if decomposition is None:  # TODO: check optimal width setting here
        return np.ones((nrows, ncols), dtype=dtype)

    even_rows = nrows % 2 == 0
    even_cols = ncols % 2 == 0
    if decomposition == 'separable' or even_rows or even_cols:
        sequence = [(np.ones((nrows, 1), dtype=dtype), 1),
                    (np.ones((1, ncols), dtype=dtype), 1)]
    elif decomposition == 'sequence':
        # this branch only support odd nrows, ncols
        sq_size = 3
        sq_reps = _decompose_size(min(nrows, ncols), sq_size)
        sequence = [(np.ones((3, 3), dtype=dtype), sq_reps)]
        if nrows > ncols:
            nextra = nrows - ncols
            sequence.append(
                (np.ones((nextra + 1, 1), dtype=dtype), 1)
            )
        elif ncols > nrows:
            nextra = ncols - nrows
            sequence.append(
                (np.ones((1, nextra + 1), dtype=dtype), 1)
            )
    else:
        raise ValueError(f"Unrecognized decomposition: {decomposition}")
    return tuple(sequence)


def diamond(radius, dtype=np.uint8, *, decomposition=None):
    """Generates a flat, diamond-shaped footprint.

    A pixel is part of the neighborhood (i.e. labeled 1) if
    the city block/Manhattan distance between it and the center of
    the neighborhood is no greater than radius.

    Parameters
    ----------
    radius : int
        The radius of the diamond-shaped footprint.

    Other Parameters
    ----------------
    dtype : data-type, optional
        The data type of the footprint.
    decomposition : {None, 'sequence'}, optional
        If None, a single array is returned. For 'sequence', a tuple of smaller
        footprints is returned. Applying this series of smaller footprints will
        given an identical result to a single, larger footprint, but with
        better computational performance. See Notes for more details.

    Returns
    -------
    footprint : ndarray or tuple
        The footprint where elements of the neighborhood are 1 and 0 otherwise.
        When `decomposition` is None, this is just a numpy.ndarray. Otherwise,
        this will be a tuple whose length is equal to the number of unique
        structuring elements to apply (see Notes for more detail)

    Notes
    -----
    When `decomposition` is not None, each element of the `footprint`
    tuple is a 2-tuple of the form ``(ndarray, num_iter)`` that specifies a
    footprint array and the number of iterations it is to be applied.

    For either binary or grayscale morphology, using
    ``decomposition='sequence'`` was observed to have a performance benefit,
    with the magnitude of the benefit increasing with increasing footprint
    size.

    """
    if decomposition is None:
        L = np.arange(0, radius * 2 + 1)
        I, J = np.meshgrid(L, L)
        footprint = np.array(np.abs(I - radius) + np.abs(J - radius) <= radius,
                             dtype=dtype)
    elif decomposition == 'sequence':
        fp = diamond(1, dtype=dtype, decomposition=None)
        nreps = _decompose_size(2 * radius + 1, fp.shape[0])
        footprint = ((fp, nreps),)
    else:
        raise ValueError(f"Unrecognized decomposition: {decomposition}")
    return footprint
<<<<<<< HEAD


def _nsphere_series_decomposition(radius, ndim, dtype=np.uint8):
    """Generate a sequence of footprints approximating an n-sphere.

    Morphological operations with an n-sphere (hypersphere) footprint can be
    approximated by applying a series of smaller footprints of extent 3 along
    each axis. Specific solutions for this are given in [1]_ for the case of
    2D disks with radius 2 through 10.
=======
>>>>>>> 852e9dac

    Here we used n-dimensional extensions of the "square", "diamond" and
    "t-shaped" elements from that publication. All of these elementary elements
    have size ``(3,) * ndim``. We numerically computed the number of
    repetitions of each element that gives the closest match to the disk
    (in 2D) or ball (in 3D) computed with ``decomposition=None``.

    The approach can be extended to higher dimensions, but we have only stored
    results for 2D and 3D at this point.

    Empirically, the shapes at large radius approach a hexadecagon
    (16-sides [2]_) in 2D and a rhombicuboctahedron (26-faces, [3]_) in 3D.

    References
    ----------
    .. [1] Park, H and Chin R.T. Decomposition of structuring elements for
           optimal implementation of morphological operations. In Proceedings:
           1997 IEEE Workshop on Nonlinear Signal and Image Processing, London,
           UK.
           https://www.iwaenc.org/proceedings/1997/nsip97/pdf/scan/ns970226.pdf
    .. [2] https://en.wikipedia.org/wiki/Hexadecagon
    .. [3] https://en.wikipedia.org/wiki/Rhombicuboctahedron
    """

    if radius == 1:
        # for radius 1 just use the exact shape (3,) * ndim solution
        kwargs = dict(dtype=dtype, strict_radius=False, decomposition=None)
        if ndim == 2:
            return ((disk(1, **kwargs), 1),)
        elif ndim == 3:
            return ((ball(1, **kwargs), 1),)

    # load precomputed decompositions
    if ndim not in _nsphere_decompositions:
        raise ValueError(
            "sequence decompositions are only currently available for "
            "2d disks or 3d balls"
        )
    precomputed_decompositions = _nsphere_decompositions[ndim]
    max_radius = precomputed_decompositions.shape[0]
    if radius > max_radius:
        raise ValueError(
            f"precomputed {ndim}D decomposition unavailable for "
            f"radius > {max_radius}"
        )
    num_t_series, num_diamond, num_square = precomputed_decompositions[radius]

    sequence = []
    if num_t_series > 0:
        # shape (3, ) * ndim "T-shaped" footprints
        all_t = _t_shaped_element_series(ndim=ndim, dtype=dtype)
        [sequence.append((t, num_t_series)) for t in all_t]
    if num_diamond > 0:
        d = np.zeros((3,) * ndim, dtype=dtype)
        sl = [slice(1, 2)] * ndim
        for ax in range(ndim):
            sl[ax] = slice(None)
            d[tuple(sl)] = 1
            sl[ax] = slice(1, 2)
        sequence.append((d, num_diamond))
    if num_square > 0:
        sq = np.ones((3, ) * ndim, dtype=dtype)
        sequence.append((sq, num_square))
    return tuple(sequence)


def _t_shaped_element_series(ndim=2, dtype=np.uint8):
    """A series of T-shaped structuring elements.

    In the 2D case this is a T-shaped element and its rotation at multiples of
    90 degrees. This series is used in efficient decompositions of disks of
    various radius as published in [1]_.

    The generalization to the n-dimensional case can be performed by having the
    "top" of the T to extend in (ndim - 1) dimensions and then producing a
    series of rotations such that the bottom end of the T points along each of
    ``2 * ndim`` orthogonal directions.
    """
    if ndim == 2:
        # The n-dimensional case produces the same set of footprints, but
        # the 2D example is retained here for clarity.
        t0 = np.array([[1, 1, 1],
                       [0, 1, 0],
                       [0, 1, 0]], dtype=dtype)
        t90 = np.rot90(t0, 1)
        t180 = np.rot90(t0, 2)
        t270 = np.rot90(t0, 3)
        return t0, t90, t180, t270
    else:
        # ndimensional generalization of the 2D case above
        all_t = []
        for ax in range(ndim):
            for idx in [0, 2]:
                t = np.zeros((3,) * ndim, dtype=dtype)
                sl = [slice(None)] * ndim
                sl[ax] = slice(idx, idx + 1)
                t[tuple(sl)] = 1
                sl = [slice(1, 2)] * ndim
                sl[ax] = slice(None)
                t[tuple(sl)] = 1
                all_t.append(t)
    return tuple(all_t)


def disk(radius, dtype=np.uint8, *, strict_radius=True, decomposition=None):
    """Generates a flat, disk-shaped footprint.

    A pixel is within the neighborhood if the Euclidean distance between
    it and the origin is no greater than radius (This is only approximately
    True, when `decomposition == 'sequence'`).

    Parameters
    ----------
    radius : int
        The radius of the disk-shaped footprint.

    Other Parameters
    ----------------
    dtype : data-type, optional
        The data type of the footprint.
    strict_radius : bool, optional
        If False, extend the radius by 0.5. This allows the circle to expand
        further within a cube that remains of size ``2 * radius + 1`` along
        each axis. This parameter is ignored if decomposition is not None.
    decomposition : {None, 'sequence'}, optional
        If None, a single array is returned. For 'sequence', a tuple of smaller
        footprints is returned. Applying this series of smaller footprints will
        given a result equivalent to a single, larger footprint, but with
        better computational performance. For disk footprints, the sequence
        decomposition is not exactly equivalent to decomposition=None.
        See Notes for more details.

    Returns
    -------
    footprint : ndarray
        The footprint where elements of the neighborhood are 1 and 0 otherwise.

    Notes
    -----
    When `decomposition` is not None, each element of the `footprint`
    tuple is a 2-tuple of the form ``(ndarray, num_iter)`` that specifies a
    footprint array and the number of iterations it is to be applied.

    The disk produced by the ``decomposition='sequence'`` mode may not be
    identical to that with ``decomposition=None``. A disk footprint can be
    approximated by applying a series of smaller footprints of extent 3 along
    each axis. Specific solutions for this are given in [1]_ for the case of
    2D disks with radius 2 through 10. Here, we numerically computed the number
    of repetitions of each element that gives the closest match to the disk
    computed with kwargs ``strict_radius=False, decomposition=None``.

    Empirically, the series decomposition at large radius approaches a
    hexadecagon (a 16-sided polygon [2]_).

    References
    ----------
    .. [1] Park, H and Chin R.T. Decomposition of structuring elements for
           optimal implementation of morphological operations. In Proceedings:
           1997 IEEE Workshop on Nonlinear Signal and Image Processing, London,
           UK.
           https://www.iwaenc.org/proceedings/1997/nsip97/pdf/scan/ns970226.pdf
    .. [2] https://en.wikipedia.org/wiki/Hexadecagon
    """
    if decomposition is None:
        L = np.arange(-radius, radius + 1)
        X, Y = np.meshgrid(L, L)
        if not strict_radius:
            radius += 0.5
        return np.array((X ** 2 + Y ** 2) <= radius ** 2, dtype=dtype)
    elif decomposition == 'sequence':
        sequence = _nsphere_series_decomposition(radius, ndim=2, dtype=dtype)
    return sequence


def ellipse(width, height, dtype=np.uint8, *, decomposition=None):
    """Generates a flat, ellipse-shaped footprint.

    Every pixel along the perimeter of ellipse satisfies
    the equation ``(x/width+1)**2 + (y/height+1)**2 = 1``.

    Parameters
    ----------
    width : int
        The width of the ellipse-shaped footprint.
    height : int
        The height of the ellipse-shaped footprint.

    Other Parameters
    ----------------
    dtype : data-type, optional
        The data type of the footprint.

    Returns
    -------
    footprint : ndarray
        The footprint where elements of the neighborhood are 1 and 0 otherwise.
        The footprint will have shape ``(2 * height + 1, 2 * width + 1)``.

    Examples
    --------
    >>> from skimage.morphology import footprints
    >>> footprints.ellipse(5, 3)
    array([[0, 0, 1, 1, 1, 1, 1, 1, 1, 0, 0],
           [1, 1, 1, 1, 1, 1, 1, 1, 1, 1, 1],
           [1, 1, 1, 1, 1, 1, 1, 1, 1, 1, 1],
           [1, 1, 1, 1, 1, 1, 1, 1, 1, 1, 1],
           [1, 1, 1, 1, 1, 1, 1, 1, 1, 1, 1],
           [1, 1, 1, 1, 1, 1, 1, 1, 1, 1, 1],
           [0, 0, 1, 1, 1, 1, 1, 1, 1, 0, 0]], dtype=uint8)

    """
    footprint = np.zeros((2 * height + 1, 2 * width + 1), dtype=dtype)
    rows, cols = draw.ellipse(height, width, height + 1, width + 1)
    footprint[rows, cols] = 1
    return footprint


def cube(width, dtype=np.uint8, *, decomposition=None):
    """ Generates a cube-shaped footprint.

    This is the 3D equivalent of a square.
    Every pixel along the perimeter has a chessboard distance
    no greater than radius (radius=floor(width/2)) pixels.

    Parameters
    ----------
    width : int
        The width, height and depth of the cube.

    Other Parameters
    ----------------
    dtype : data-type, optional
        The data type of the footprint.
    decomposition : {None, 'separable', 'sequence'}, optional
        If None, a single array is returned. For 'sequence', a tuple of smaller
        footprints is returned. Applying this series of smaller footprints will
        given an identical result to a single, larger footprint, but often with
        better computational performance. See Notes for more details.

    Returns
    -------
    footprint : ndarray or tuple
        The footprint where elements of the neighborhood are 1 and 0 otherwise.
        When `decomposition` is None, this is just a numpy.ndarray. Otherwise,
        this will be a tuple whose length is equal to the number of unique
        structuring elements to apply (see Notes for more detail)

    Notes
    -----
    When `decomposition` is not None, each element of the `footprint`
    tuple is a 2-tuple of the form ``(ndarray, num_iter)`` that specifies a
    footprint array and the number of iterations it is to be applied.

    For binary morphology, using ``decomposition='sequence'``
    was observed to give better performance, with the magnitude of the
    performance increase rapidly increasing with footprint size. For grayscale
    morphology with square footprints, it is recommended to use
    ``decomposition=None`` since the internal SciPy functions that are called
    already have a fast implementation based on separable 1D sliding windows.

    The 'sequence' decomposition mode only supports odd valued `width`. If
    `width` is even, the sequence used will be identical to the 'separable'
    mode.
    """
    if decomposition is None:
        return np.ones((width, width, width), dtype=dtype)

    if decomposition == 'separable' or width % 2 == 0:
        sequence = [(np.ones((width, 1, 1), dtype=dtype), 1),
                    (np.ones((1, width, 1), dtype=dtype), 1),
                    (np.ones((1, 1, width), dtype=dtype), 1)]
    elif decomposition == 'sequence':
        # only handles odd widths
        sequence = [
            (np.ones((3, 3, 3), dtype=dtype), _decompose_size(width, 3))
        ]
    else:
        raise ValueError(f"Unrecognized decomposition: {decomposition}")
    return tuple(sequence)


def octahedron(radius, dtype=np.uint8, *, decomposition=None):
    """Generates a octahedron-shaped footprint.

    This is the 3D equivalent of a diamond.
    A pixel is part of the neighborhood (i.e. labeled 1) if
    the city block/Manhattan distance between it and the center of
    the neighborhood is no greater than radius.

    Parameters
    ----------
    radius : int
        The radius of the octahedron-shaped footprint.

    Other Parameters
    ----------------
    dtype : data-type, optional
        The data type of the footprint.
    decomposition : {None, 'sequence'}, optional
        If None, a single array is returned. For 'sequence', a tuple of smaller
        footprints is returned. Applying this series of smaller footprints will
        given an identical result to a single, larger footprint, but with
        better computational performance. See Notes for more details.

    Returns
    -------
    footprint : ndarray or tuple
        The footprint where elements of the neighborhood are 1 and 0 otherwise.
        When `decomposition` is None, this is just a numpy.ndarray. Otherwise,
        this will be a tuple whose length is equal to the number of unique
        structuring elements to apply (see Notes for more detail)

    Notes
    -----
    When `decomposition` is not None, each element of the `footprint`
    tuple is a 2-tuple of the form ``(ndarray, num_iter)`` that specifies a
    footprint array and the number of iterations it is to be applied.

    For either binary or grayscale morphology, using
    ``decomposition='sequence'`` was observed to have a performance benefit,
    with the magnitude of the benefit increasing with increasing footprint
    size.
    """
    # note that in contrast to diamond(), this method allows non-integer radii
    if decomposition is None:
        n = 2 * radius + 1
        Z, Y, X = np.mgrid[-radius:radius:n * 1j,
                           -radius:radius:n * 1j,
                           -radius:radius:n * 1j]
        s = np.abs(X) + np.abs(Y) + np.abs(Z)
        footprint = np.array(s <= radius, dtype=dtype)
    elif decomposition == 'sequence':
        fp = octahedron(1, dtype=dtype, decomposition=None)
        nreps = _decompose_size(2 * radius + 1, fp.shape[0])
        footprint = ((fp, nreps),)
    else:
        raise ValueError(f"Unrecognized decomposition: {decomposition}")
    return footprint


def ball(radius, dtype=np.uint8, *, strict_radius=True, decomposition=None):
    """Generates a ball-shaped footprint.

    This is the 3D equivalent of a disk.
    A pixel is within the neighborhood if the Euclidean distance between
    it and the origin is no greater than radius.

    Parameters
    ----------
    radius : int
        The radius of the ball-shaped footprint.

    Other Parameters
    ----------------
    dtype : data-type, optional
        The data type of the footprint.
    strict_radius : bool, optional
        If False, extend the radius by 0.5. This allows the circle to expand
        further within a cube that remains of size ``2 * radius + 1`` along
        each axis. This parameter is ignored if decomposition is not None.
    decomposition : {None, 'sequence'}, optional
        If None, a single array is returned. For 'sequence', a tuple of smaller
        footprints is returned. Applying this series of smaller footprints will
        given a result equivalent to a single, larger footprint, but with
        better computational performance. For ball footprints, the sequence
        decomposition is not exactly equivalent to decomposition=None.
        See Notes for more details.

    Returns
    -------
    footprint : ndarray or tuple
        The footprint where elements of the neighborhood are 1 and 0 otherwise.

<<<<<<< HEAD
    Notes
    -----
    The disk produced by the decomposition='sequence' mode is not identical
    to that with decomposition=None. Here we extend the approach taken in [1]_
    for disks to the 3D case, using 3-dimensional extensions of the "square",
    "diamond" and "t-shaped" elements from that publication. All of these
    elementary elements have size ``(3,) * ndim``. We numerically computed the
    number of repetitions of each element that gives the closest match to the
    ball computed with kwargs ``strict_radius=False, decomposition=None``.

    Empirically, the equivalent composite footprint to the sequence
    decomposition approaches a rhombicuboctahedron (26-faces [2]_).

    References
    ----------
    .. [1] Park, H and Chin R.T. Decomposition of structuring elements for
           optimal implementation of morphological operations. In Proceedings:
           1997 IEEE Workshop on Nonlinear Signal and Image Processing, London,
           UK.
           https://www.iwaenc.org/proceedings/1997/nsip97/pdf/scan/ns970226.pdf
    .. [2] https://en.wikipedia.org/wiki/Rhombicuboctahedron
    """
    if decomposition is None:
        n = 2 * radius + 1
        Z, Y, X = np.mgrid[-radius:radius:n * 1j,
                           -radius:radius:n * 1j,
                           -radius:radius:n * 1j]
        s = X ** 2 + Y ** 2 + Z ** 2
        if not strict_radius:
            radius += 0.5
        return np.array(s <= radius * radius, dtype=dtype)
    elif decomposition == 'sequence':
        sequence = _nsphere_series_decomposition(radius, ndim=3, dtype=dtype)
    return sequence

=======
>>>>>>> 852e9dac

def octagon(m, n, dtype=np.uint8, *, decomposition=None):
    """Generates an octagon shaped footprint.

    For a given size of (m) horizontal and vertical sides
    and a given (n) height or width of slanted sides octagon is generated.
    The slanted sides are 45 or 135 degrees to the horizontal axis
    and hence the widths and heights are equal. The overall size of the
    footprint along a single axis will be ``m + 2 * n``.

    Parameters
    ----------
    m : int
        The size of the horizontal and vertical sides.
    n : int
        The height or width of the slanted sides.

    Other Parameters
    ----------------
    dtype : data-type, optional
        The data type of the footprint.
    decomposition : {None, 'sequence'}, optional
        If None, a single array is returned. For 'sequence', a tuple of smaller
        footprints is returned. Applying this series of smaller footprints will
        given an identical result to a single, larger footprint, but with
        better computational performance. See Notes for more details.

    Returns
    -------
    footprint : ndarray or tuple
        The footprint where elements of the neighborhood are 1 and 0 otherwise.
        When `decomposition` is None, this is just a numpy.ndarray. Otherwise,
        this will be a tuple whose length is equal to the number of unique
        structuring elements to apply (see Notes for more detail)

    Notes
    -----
    When `decomposition` is not None, each element of the `footprint`
    tuple is a 2-tuple of the form ``(ndarray, num_iter)`` that specifies a
    footprint array and the number of iterations it is to be applied.

    For either binary or grayscale morphology, using
    ``decomposition='sequence'`` was observed to have a performance benefit,
    with the magnitude of the benefit increasing with increasing footprint
    size.
    """
    if m == n == 0:
        raise ValueError("m and n cannot both be zero")

    # TODO?: warn about even footprint size when m is even

    if decomposition is None:
        from . import convex_hull_image
        footprint = np.zeros((m + 2 * n, m + 2 * n))
        footprint[0, n] = 1
        footprint[n, 0] = 1
        footprint[0, m + n - 1] = 1
        footprint[m + n - 1, 0] = 1
        footprint[-1, n] = 1
        footprint[n, -1] = 1
        footprint[-1, m + n - 1] = 1
        footprint[m + n - 1, -1] = 1
        footprint = convex_hull_image(footprint).astype(dtype)
    elif decomposition == 'sequence':
        # special handling for edge cases with small m and/or n
        if m <= 2 and n <= 2:
            return ((octagon(m, n, dtype=dtype, decomposition=None), 1),)

        # general approach for larger m and/or n
        if m == 0:
            m = 2
            n -= 1
        sequence = []
        if m > 1:
            sequence += list(square(m, dtype=dtype, decomposition='sequence'))
        if n > 0:
            sequence += [(diamond(1, dtype=dtype, decomposition=None), n)]
        footprint = tuple(sequence)
    else:
        raise ValueError(f"Unrecognized decomposition: {decomposition}")
    return footprint


def star(a, dtype=np.uint8):
    """Generates a star shaped footprint.

    Start has 8 vertices and is an overlap of square of size `2*a + 1`
    with its 45 degree rotated version.
    The slanted sides are 45 or 135 degrees to the horizontal axis.

    Parameters
    ----------
    a : int
        Parameter deciding the size of the star structural element. The side
        of the square array returned is `2*a + 1 + 2*floor(a / 2)`.

    Other Parameters
    ----------------
    dtype : data-type, optional
        The data type of the footprint.

    Returns
    -------
    footprint : ndarray
        The footprint where elements of the neighborhood are 1 and 0 otherwise.

    """
    from . import convex_hull_image

    if a == 1:
        bfilter = np.zeros((3, 3), dtype)
        bfilter[:] = 1
        return bfilter

    m = 2 * a + 1
    n = a // 2
    footprint_square = np.zeros((m + 2 * n, m + 2 * n))
    footprint_square[n: m + n, n: m + n] = 1

    c = (m + 2 * n - 1) // 2
    footprint_rotated = np.zeros((m + 2 * n, m + 2 * n))
    footprint_rotated[0, c] = footprint_rotated[-1, c] = 1
    footprint_rotated[c, 0] = footprint_rotated[c, -1] = 1
    footprint_rotated = convex_hull_image(footprint_rotated).astype(int)

    footprint = footprint_square + footprint_rotated
    footprint[footprint > 0] = 1

    return footprint.astype(dtype)<|MERGE_RESOLUTION|>--- conflicted
+++ resolved
@@ -1,7 +1,4 @@
-<<<<<<< HEAD
 import os
-=======
->>>>>>> 852e9dac
 from collections.abc import Sequence
 from numbers import Integral
 
@@ -100,8 +97,6 @@
     return morphology.binary_dilation(imag, footprints)
 
 
-<<<<<<< HEAD
-=======
 def _footprint_is_sequence(footprint):
     if hasattr(footprint, '__array_interface__'):
         return False
@@ -178,7 +173,6 @@
     return binary_dilation(imag, footprints)
 
 
->>>>>>> 852e9dac
 def square(width, dtype=np.uint8, *, decomposition=None):
     """Generates a flat, square-shaped footprint.
 
@@ -396,7 +390,6 @@
     else:
         raise ValueError(f"Unrecognized decomposition: {decomposition}")
     return footprint
-<<<<<<< HEAD
 
 
 def _nsphere_series_decomposition(radius, ndim, dtype=np.uint8):
@@ -406,8 +399,6 @@
     approximated by applying a series of smaller footprints of extent 3 along
     each axis. Specific solutions for this are given in [1]_ for the case of
     2D disks with radius 2 through 10.
-=======
->>>>>>> 852e9dac
 
     Here we used n-dimensional extensions of the "square", "diamond" and
     "t-shaped" elements from that publication. All of these elementary elements
@@ -781,7 +772,6 @@
     footprint : ndarray or tuple
         The footprint where elements of the neighborhood are 1 and 0 otherwise.
 
-<<<<<<< HEAD
     Notes
     -----
     The disk produced by the decomposition='sequence' mode is not identical
@@ -817,8 +807,6 @@
         sequence = _nsphere_series_decomposition(radius, ndim=3, dtype=dtype)
     return sequence
 
-=======
->>>>>>> 852e9dac
 
 def octagon(m, n, dtype=np.uint8, *, decomposition=None):
     """Generates an octagon shaped footprint.
