import numpy as np
import pytest
from numpy.testing import assert_array_equal, assert_equal
from scipy import ndimage as ndi

from skimage import data, color, morphology
from skimage._shared._warnings import expected_warnings
from skimage.util import img_as_bool
from skimage.morphology import binary, footprints, gray


img = color.rgb2gray(data.astronaut())
bw_img = img > 100 / 255.


def test_non_square_image():
    footprint = morphology.square(3)
    binary_res = binary.binary_erosion(bw_img[:100, :200], footprint)
    gray_res = img_as_bool(gray.erosion(bw_img[:100, :200], footprint))
    assert_array_equal(binary_res, gray_res)


@pytest.mark.parametrize(
    'function',
    ['binary_erosion', 'binary_dilation', 'binary_closing', 'binary_opening']
)
def test_selem_kwarg_deprecation(function):
    with expected_warnings(["`selem` is a deprecated argument name"]):
        getattr(binary, function)(bw_img, selem=morphology.square(3))


def test_binary_erosion():
    footprint = morphology.square(3)
    binary_res = binary.binary_erosion(bw_img, footprint)
    gray_res = img_as_bool(gray.erosion(bw_img, footprint))
    assert_array_equal(binary_res, gray_res)


def test_binary_dilation():
    footprint = morphology.square(3)
    binary_res = binary.binary_dilation(bw_img, footprint)
    gray_res = img_as_bool(gray.dilation(bw_img, footprint))
    assert_array_equal(binary_res, gray_res)


def test_binary_closing():
    footprint = morphology.square(3)
    binary_res = binary.binary_closing(bw_img, footprint)
    gray_res = img_as_bool(gray.closing(bw_img, footprint))
    assert_array_equal(binary_res, gray_res)


def test_binary_opening():
    footprint = morphology.square(3)
    binary_res = binary.binary_opening(bw_img, footprint)
    gray_res = img_as_bool(gray.opening(bw_img, footprint))
    assert_array_equal(binary_res, gray_res)


def _get_decomp_test_data(function, ndim=2):
    if function == 'binary_erosion':
        img = np.ones((17, ) * ndim, dtype=np.uint8)
        img[8, 8] = 0
    elif function == 'binary_dilation':
        img = np.zeros((17, ) * ndim, dtype=np.uint8)
        img[8, 8] = 1
    else:
        img = data.binary_blobs(32, n_dim=ndim, seed=1)
    return img


@pytest.mark.parametrize(
    "function",
    ["binary_erosion", "binary_dilation", "binary_closing", "binary_opening"],
)
@pytest.mark.parametrize("size", (3, 4, 11))
@pytest.mark.parametrize("decomposition", ['separable', 'sequence'])
def test_square_decomposition(function, size, decomposition):
    """Validate footprint decomposition for various shapes.

    comparison is made to the case without decomposition.
    """
    footprint_ndarray = footprints.square(size, decomposition=None)
    footprint = footprints.square(size, decomposition=decomposition)
    img = _get_decomp_test_data(function)
    func = getattr(binary, function)
    expected = func(img, footprint=footprint_ndarray)
    out = func(img, footprint=footprint)
    assert_array_equal(expected, out)


@pytest.mark.parametrize(
    "function",
    ["binary_erosion", "binary_dilation", "binary_closing", "binary_opening"],
)
@pytest.mark.parametrize("nrows", (3, 4, 11))
@pytest.mark.parametrize("ncols", (3, 4, 11))
@pytest.mark.parametrize("decomposition", ['separable', 'sequence'])
def test_rectangle_decomposition(function, nrows, ncols, decomposition):
    """Validate footprint decomposition for various shapes.

    comparison is made to the case without decomposition.
    """
    footprint_ndarray = footprints.rectangle(nrows, ncols, decomposition=None)
    footprint = footprints.rectangle(nrows, ncols, decomposition=decomposition)
    img = _get_decomp_test_data(function)
    func = getattr(binary, function)
    expected = func(img, footprint=footprint_ndarray)
    out = func(img, footprint=footprint)
    assert_array_equal(expected, out)


@pytest.mark.parametrize(
    "function",
    ["binary_erosion", "binary_dilation", "binary_closing", "binary_opening"],
)
@pytest.mark.parametrize("m", (0, 1, 2, 3, 4, 5))
@pytest.mark.parametrize("n", (0, 1, 2, 3, 4, 5))
@pytest.mark.parametrize("decomposition", ['sequence'])
def test_octagon_decomposition(function, m, n, decomposition):
    """Validate footprint decomposition for various shapes.

    comparison is made to the case without decomposition.
    """
    if m == 0 and n == 0:
        with pytest.raises(ValueError):
            footprints.octagon(m, n, decomposition=decomposition)
    else:
        footprint_ndarray = footprints.octagon(m, n, decomposition=None)
        footprint = footprints.octagon(m, n, decomposition=decomposition)
        img = _get_decomp_test_data(function)
        func = getattr(binary, function)
        expected = func(img, footprint=footprint_ndarray)
        out = func(img, footprint=footprint)
        assert_array_equal(expected, out)


@pytest.mark.parametrize(
    "function",
    ["binary_erosion", "binary_dilation", "binary_closing", "binary_opening"],
)
@pytest.mark.parametrize("radius", (1, 2, 5))
@pytest.mark.parametrize("decomposition", ['sequence'])
def test_diamond_decomposition(function, radius, decomposition):
    """Validate footprint decomposition for various shapes.

    comparison is made to the case without decomposition.
    """
    footprint_ndarray = footprints.diamond(radius, decomposition=None)
    footprint = footprints.diamond(radius, decomposition=decomposition)
    img = _get_decomp_test_data(function)
    func = getattr(binary, function)
    expected = func(img, footprint=footprint_ndarray)
    out = func(img, footprint=footprint)
    assert_array_equal(expected, out)


@pytest.mark.parametrize(
    "function",
    ["binary_erosion", "binary_dilation", "binary_closing", "binary_opening"],
)
@pytest.mark.parametrize("size", (3, 4, 5))
@pytest.mark.parametrize("decomposition", ['separable', 'sequence'])
def test_cube_decomposition(function, size, decomposition):
    """Validate footprint decomposition for various shapes.

    comparison is made to the case without decomposition.
    """
    footprint_ndarray = footprints.cube(size, decomposition=None)
    footprint = footprints.cube(size, decomposition=decomposition)
    img = _get_decomp_test_data(function, ndim=3)
    func = getattr(binary, function)
    expected = func(img, footprint=footprint_ndarray)
    out = func(img, footprint=footprint)
    assert_array_equal(expected, out)


@pytest.mark.parametrize(
    "function",
    ["binary_erosion", "binary_dilation", "binary_closing", "binary_opening"],
)
@pytest.mark.parametrize("radius", (1, 2, 3))
@pytest.mark.parametrize("decomposition", ['sequence'])
def test_octahedron_decomposition(function, radius, decomposition):
    """Validate footprint decomposition for various shapes.

    comparison is made to the case without decomposition.
    """
    footprint_ndarray = footprints.octahedron(radius, decomposition=None)
    footprint = footprints.octahedron(radius, decomposition=decomposition)
    img = _get_decomp_test_data(function, ndim=3)
    func = getattr(binary, function)
    expected = func(img, footprint=footprint_ndarray)
    out = func(img, footprint=footprint)
    assert_array_equal(expected, out)


def test_footprint_overflow():
    footprint = np.ones((17, 17), dtype=np.uint8)
    img = np.zeros((20, 20), dtype=bool)
    img[2:19, 2:19] = True
    binary_res = binary.binary_erosion(img, footprint)
    gray_res = img_as_bool(gray.erosion(img, footprint))
    assert_array_equal(binary_res, gray_res)


def test_out_argument():
    for func in (binary.binary_erosion, binary.binary_dilation):
        footprint = np.ones((3, 3), dtype=np.uint8)
        img = np.ones((10, 10))
        out = np.zeros_like(img)
        out_saved = out.copy()
        func(img, footprint, out=out)
        assert np.any(out != out_saved)
        assert_array_equal(out, func(img, footprint))


binary_functions = [binary.binary_erosion, binary.binary_dilation,
                    binary.binary_opening, binary.binary_closing]


@pytest.mark.parametrize("function", binary_functions)
def test_default_footprint(function):
    footprint = morphology.diamond(radius=1)
    image = np.array([[0, 0, 0, 0, 0, 0, 0, 0, 0, 0],
                      [0, 0, 0, 0, 0, 0, 0, 0, 0, 0],
                      [0, 0, 1, 1, 1, 1, 1, 1, 0, 0],
                      [0, 0, 1, 1, 1, 1, 1, 1, 0, 0],
                      [0, 0, 1, 1, 1, 1, 1, 1, 0, 0],
                      [0, 0, 1, 1, 1, 0, 0, 1, 0, 0],
                      [0, 0, 1, 1, 1, 0, 0, 1, 0, 0],
                      [0, 0, 1, 1, 1, 0, 0, 1, 0, 0],
                      [0, 0, 1, 1, 1, 1, 1, 1, 0, 0],
                      [0, 0, 1, 1, 1, 1, 1, 1, 0, 0],
                      [0, 0, 1, 1, 1, 1, 1, 1, 0, 0],
                      [0, 0, 0, 0, 0, 0, 0, 0, 0, 0],
                      [0, 0, 0, 0, 0, 0, 0, 0, 0, 0]], np.uint8)
    im_expected = function(image, footprint)
    im_test = function(image)
    assert_array_equal(im_expected, im_test)


def test_3d_fallback_default_footprint():
    # 3x3x3 cube inside a 7x7x7 image:
    image = np.zeros((7, 7, 7), bool)
    image[2:-2, 2:-2, 2:-2] = 1

    opened = binary.binary_opening(image)

    # expect a "hyper-cross" centered in the 5x5x5:
    image_expected = np.zeros((7, 7, 7), dtype=bool)
    image_expected[2:5, 2:5, 2:5] = ndi.generate_binary_structure(3, 1)
    assert_array_equal(opened, image_expected)


binary_3d_fallback_functions = [binary.binary_opening, binary.binary_closing]


@pytest.mark.parametrize("function", binary_3d_fallback_functions)
def test_3d_fallback_cube_footprint(function):
    # 3x3x3 cube inside a 7x7x7 image:
    image = np.zeros((7, 7, 7), bool)
    image[2:-2, 2:-2, 2:-2] = 1

    cube = np.ones((3, 3, 3), dtype=np.uint8)

    new_image = function(image, cube)
    assert_array_equal(new_image, image)


def test_2d_ndimage_equivalence():
    image = np.zeros((9, 9), np.uint16)
    image[2:-2, 2:-2] = 2**14
    image[3:-3, 3:-3] = 2**15
    image[4, 4] = 2**16-1

    bin_opened = binary.binary_opening(image)
    bin_closed = binary.binary_closing(image)

    footprint = ndi.generate_binary_structure(2, 1)
    ndimage_opened = ndi.binary_opening(image, structure=footprint)
    ndimage_closed = ndi.binary_closing(image, structure=footprint)

    assert_array_equal(bin_opened, ndimage_opened)
    assert_array_equal(bin_closed, ndimage_closed)


def test_binary_output_2d():
    image = np.zeros((9, 9), np.uint16)
    image[2:-2, 2:-2] = 2**14
    image[3:-3, 3:-3] = 2**15
    image[4, 4] = 2**16-1

    bin_opened = binary.binary_opening(image)
    bin_closed = binary.binary_closing(image)

    int_opened = np.empty_like(image, dtype=np.uint8)
    int_closed = np.empty_like(image, dtype=np.uint8)
    binary.binary_opening(image, out=int_opened)
    binary.binary_closing(image, out=int_closed)

    assert_equal(bin_opened.dtype, bool)
    assert_equal(bin_closed.dtype, bool)

    assert_equal(int_opened.dtype, np.uint8)
    assert_equal(int_closed.dtype, np.uint8)


def test_binary_output_3d():
    image = np.zeros((9, 9, 9), np.uint16)
    image[2:-2, 2:-2, 2:-2] = 2**14
    image[3:-3, 3:-3, 3:-3] = 2**15
    image[4, 4, 4] = 2**16-1

    bin_opened = binary.binary_opening(image)
    bin_closed = binary.binary_closing(image)

    int_opened = np.empty_like(image, dtype=np.uint8)
    int_closed = np.empty_like(image, dtype=np.uint8)
    binary.binary_opening(image, out=int_opened)
    binary.binary_closing(image, out=int_closed)

    assert_equal(bin_opened.dtype, bool)
    assert_equal(bin_closed.dtype, bool)

    assert_equal(int_opened.dtype, np.uint8)
<<<<<<< HEAD
    assert_equal(int_closed.dtype, np.uint8)


if __name__ == '__main__':
    np.testing.run_module_suite()
=======
    assert_equal(int_closed.dtype, np.uint8)
>>>>>>> e95d2f79
<|MERGE_RESOLUTION|>--- conflicted
+++ resolved
@@ -324,12 +324,4 @@
     assert_equal(bin_closed.dtype, bool)
 
     assert_equal(int_opened.dtype, np.uint8)
-<<<<<<< HEAD
-    assert_equal(int_closed.dtype, np.uint8)
-
-
-if __name__ == '__main__':
-    np.testing.run_module_suite()
-=======
-    assert_equal(int_closed.dtype, np.uint8)
->>>>>>> e95d2f79
+    assert_equal(int_closed.dtype, np.uint8)