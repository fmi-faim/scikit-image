import os
import imghdr
from collections import namedtuple
from io import BytesIO

import numpy as np
from skimage import io
from skimage import img_as_ubyte
from skimage.transform import resize
from skimage.color import color_dict
from skimage.io.util import file_or_url_context, is_url

import six
from six.moves.urllib_parse import urlparse
from six.moves.urllib import request
urlopen = request.urlopen

# Convert colors from `skimage.color` to uint8 and allow access through
# dict or a named tuple.
color_dict = dict((name, tuple(int(255 * c + 0.5) for c in rgb))
                  for name, rgb in six.iteritems(color_dict))
colors = namedtuple('colors', color_dict.keys())(**color_dict)


def open(path):
    """Return Picture object from the given image path."""
    return Picture(path)


def _verify_picture_index(index):
    """Raise error if picture index is not a 2D index/slice."""
    if not (isinstance(index, tuple) and len(index) == 2):
        raise IndexError("Expected 2D index but got {0!r}".format(index))

    if all(isinstance(i, int) for i in index):
        return index

    # In case we need to fix the array index, convert tuple to list.
    index = list(index)

    for i, dim_slice in enumerate(index):
        # If either index is a slice, ensure index object returns 2D array.
        if isinstance(dim_slice, int):
            index[i] = dim_slice = slice(dim_slice, dim_slice + 1)

    return tuple(index)


def rgb_transpose(array):
    """Return RGB array with first 2 axes transposed."""
    return np.transpose(array, (1, 0, 2))


def array_to_xy_origin(image):
    """Return view of image transformed from array to Cartesian origin."""
    return rgb_transpose(image[::-1])


def xy_to_array_origin(image):
    """Return view of image transformed from Cartesian to array origin."""
    return rgb_transpose(image[:, ::-1])


class Pixel(object):
    """A single pixel in a Picture.

    Attributes
    ----------
    pic : Picture
        The Picture object that this pixel references.
    array : array_like
        Byte array with raw image data (RGB).
    x : int
        Horizontal coordinate of this pixel (left = 0).
    y : int
        Vertical coordinate of this pixel (bottom = 0).
    rgb : tuple
        RGB tuple with red, green, and blue components (0-255)
    alpha : int
        Transparency component (0-255), 255 (opaque) by default

    """
    def __init__(self, pic, array, x, y, rgb, alpha=255):
        self._picture = pic
        self._x = x
        self._y = y
        self._red = self._validate(rgb[0])
        self._green = self._validate(rgb[1])
        self._blue = self._validate(rgb[2])
        self._alpha = self._validate(alpha)

    @property
    def x(self):
        """Horizontal location of this pixel in the parent image(left = 0)."""
        return self._x

    @property
    def y(self):
        """Vertical location of this pixel in the parent image (bottom = 0)."""
        return self._y

    @property
    def red(self):
        """The red component of the pixel (0-255)."""
        return self._red

    @red.setter
    def red(self, value):
        self._red = self._validate(value)
        self._setpixel()

    @property
    def green(self):
        """The green component of the pixel (0-255)."""
        return self._green

    @green.setter
    def green(self, value):
        self._green = self._validate(value)
        self._setpixel()

    @property
    def blue(self):
        """The blue component of the pixel (0-255)."""
        return self._blue

    @blue.setter
    def blue(self, value):
        self._blue = self._validate(value)
        self._setpixel()

    @property
    def alpha(self):
        """The transparency component of the pixel (0-255)."""
        return self._alpha

    @alpha.setter
    def alpha(self, value):
        self._alpha = self._validate(value)
        self._setpixel()

    @property
    def rgb(self):
        """The RGB color components of the pixel (3 values 0-255)."""
        return (self.red, self.green, self.blue)

    @rgb.setter
    def rgb(self, value):
        if len(value) == 4:
            self.rgba = value
        else:
<<<<<<< HEAD
            self._red, self._green, self._blue = (self._validate(v) for v in value)
=======
            self._red, self._green, self._blue \
                = (self._validate(v) for v in value)
>>>>>>> f871c402
            self._alpha = 255
            self._setpixel()

    @property
    def rgba(self):
<<<<<<< HEAD
        """The RGB color and transparency components of the pixel (4 values 0-255)."""
=======
        """The RGB color and transparency components of the pixel
        (4 values 0-255).
        """
>>>>>>> f871c402
        return (self.red, self.green, self.blue, self.alpha)

    @rgba.setter
    def rgba(self, value):
<<<<<<< HEAD
        self._red, self._green, self._blue, self._alpha = (self._validate(v) for v in value)
=======
        self._red, self._green, self._blue, self._alpha \
            = (self._validate(v) for v in value)
>>>>>>> f871c402
        self._setpixel()

    def _validate(self, value):
        """Verifies that the pixel value is in [0, 255]."""
        try:
            value = int(value)
            if (value < 0) or (value > 255):
                raise ValueError()
        except ValueError:
            msg = "Expected an integer between 0 and 255, but got {0} instead!"
            raise ValueError(msg.format(value))

        return value

    def _setpixel(self):
        # RGB + alpha
        self._picture.xy_array[self._x, self._y] = self.rgba
        self._picture._array_modified()

    def __eq__(self, other):
        if isinstance(other, Pixel):
            return self.rgba == other.rgba

    def __repr__(self):
        args = self.red, self.green, self.blue, self.alpha
        return "Pixel(red={0}, green={1}, blue={2}, alpha={3})".format(*args)


class Picture(object):
    """A 2-D picture made up of pixels.

    Attributes
    ----------
    path : str
        Path to an image file to load / URL of an image
    array : array
        Raw RGB or RGBA image data [0-255], with origin at top-left.
    xy_array : array
        Raw RGB or RGBA image data [0-255], with origin at bottom-left.

    Examples
    --------
    Load an image from a file
    >>> from skimage import novice
    >>> from skimage import data
    >>> picture = novice.open(data.data_dir + '/chelsea.png')

    Load an image from a URL. URL must start with http(s):// or ftp(s)://
    >>> picture = novice.open('http://scikit-image.org/_static/img/logo.png')

    Create a blank 100 pixel wide, 200 pixel tall white image
    >>> pic = Picture.from_size((100, 200), color=(255, 255, 255))

    Use numpy to make an RGB byte array (shape is height x width x 3)
    >>> import numpy as np
    >>> data = np.zeros(shape=(200, 100, 3), dtype=np.uint8)
    >>> data[:, :, 0] = 255  # Set red component to maximum
    >>> pic = Picture(array=data)

    Get the bottom-left pixel
    >>> pic[0, 0]
    Pixel(red=255, green=0, blue=0)

    Get the top row of the picture
    >>> pic[:, pic.height-1]
    Picture(100 x 1)

    Set the bottom-left pixel to black
    >>> pic[0, 0] = (0, 0, 0)

    Set the top row to red
    >>> pic[:, pic.height-1] = (255, 0, 0)

    """
    def __init__(self, path=None, array=None, xy_array=None):
        self._modified = False
        self.scale = 1
        self._path = None
        self._format = None

        n_args = len([a for a in [path, array, xy_array] if a is not None])
        if n_args != 1:
            msg = "Must provide a single keyword arg (path, array, xy_array)."
            ValueError(msg)
        elif path is not None:
            if not is_url(path):
                path = os.path.abspath(path)
            self._path = path
            with file_or_url_context(path) as context:
                self.array = io.imread(context)
                self._format = imghdr.what(context)
        elif array is not None:
            self.array = array
        elif xy_array is not None:
            self.xy_array = xy_array

        # Force RGBA internally (use max alpha)
        if self.array.shape[-1] == 3:
            self.array = np.insert(self.array, 3, values=255, axis=2)

    @staticmethod
    def from_size(size, color='black'):
        """Return a Picture of the specified size and a uniform color.

        Parameters
        ----------
        size : tuple
            Width and height of the picture in pixels.
        color : tuple or str
<<<<<<< HEAD
            RGB or RGBA tuple with the fill color for the picture [0-255] or a valid
            key in `color_dict`.
=======
            RGB or RGBA tuple with the fill color for the picture [0-255] or
            a valid key in `color_dict`.
>>>>>>> f871c402
        """
        if isinstance(color, six.string_types):
            color = color_dict[color]
        rgb_size = tuple(size) + (len(color),)
        array = np.ones(rgb_size, dtype=np.uint8) * color

        # Force RGBA internally (use max alpha)
        if array.shape[-1] == 3:
            array = np.insert(array, 3, values=255, axis=2)

        return Picture(array=array)

    @property
    def array(self):
        """Image data stored as numpy array."""
        return self._array

    @array.setter
    def array(self, array):
        self._array = array
        self._xy_array = array_to_xy_origin(array)

    @property
    def xy_array(self):
        """Image data stored as numpy array with origin at the bottom-left."""
        return self._xy_array

    @xy_array.setter
    def xy_array(self, array):
        self._xy_array = array
        self._array = xy_to_array_origin(array)

    def save(self, path):
        """Saves the picture to the given path.

        Parameters
        ----------
        path : str
            Path (with file extension) where the picture is saved.
        """
        io.imsave(path, self._rescale(self.array))
        self._modified = False
        self._path = os.path.abspath(path)
        self._format = imghdr.what(path)

    @property
    def path(self):
        """The path to the picture."""
        return self._path

    @property
    def modified(self):
        """True if the picture has changed."""
        return self._modified

    def _array_modified(self):
        self._modified = True
        self._path = None

    @property
    def format(self):
        """The image format of the picture."""
        return self._format

    @property
    def size(self):
        """The size (width, height) of the picture."""
        return self.xy_array.shape[:2]

    @size.setter
    def size(self, value):
        # Don't resize if no change in size
        if (value[0] != self.width) or (value[1] != self.height):
            # skimage dimensions are flipped: y, x
            new_size = (int(value[1]), int(value[0]))
            new_array = resize(self.array, new_size, order=0)
            self.array = img_as_ubyte(new_array)

            self._array_modified()

    @property
    def width(self):
        """The width of the picture."""
        return self.size[0]

    @width.setter
    def width(self, value):
        self.size = (value, self.height)

    @property
    def height(self):
        """The height of the picture."""
        return self.size[1]

    @height.setter
    def height(self, value):
        self.size = (self.width, value)

    def _repr_png_(self):
        return io.Image(self._rescale(self.array))._repr_png_()

    def show(self):
        """Display the image."""
        io.imshow(self._rescale(self.array))
        io.show()

    def _makepixel(self, x, y):
        """Create a Pixel object for a given x, y location."""
        rgb = self.xy_array[x, y]
        return Pixel(self, self.array, x, y, rgb)

    def _rescale(self, array):
        """Rescale image according to scale factor."""
        if self.scale == 1:
            return array
        new_size = (self.height * self.scale, self.width * self.scale)
        return img_as_ubyte(resize(array, new_size, order=0))

    def _get_channel(self, channel):
        """Return a specific dimension out of the raw image data slice."""
        return self._array[:, :, channel]

    def _set_channel(self, channel, value):
        """Set a specific dimension in the raw image data slice."""
        self._array[:, :, channel] = value

    @property
    def red(self):
        """The red component of the pixel (0-255)."""
        return self._get_channel(0).ravel()

    @red.setter
    def red(self, value):
        self._set_channel(0, value)

    @property
    def green(self):
        """The green component of the pixel (0-255)."""
        return self._get_channel(1).ravel()

    @green.setter
    def green(self, value):
        self._set_channel(1, value)

    @property
    def blue(self):
        """The blue component of the pixel (0-255)."""
        return self._get_channel(2).ravel()

    @blue.setter
    def blue(self, value):
        self._set_channel(2, value)

    @property
    def alpha(self):
        """The transparency component of the pixel (0-255)."""
        return self._get_channel(3).ravel()

    @alpha.setter
    def alpha(self, value):
        self._set_channel(3, value)

    @property
    def rgb(self):
        """The RGB color components of the pixel (3 values 0-255)."""
        return self.xy_array[:, :, :3]

    @rgb.setter
    def rgb(self, value):
        self.xy_array[:, :, :3] = value

    @property
    def rgba(self):
        """The RGBA color components of the pixel (4 values 0-255)."""
        return self.xy_array

    @rgba.setter
    def rgba(self, value):
        self.xy_array[:] = value

    def __iter__(self):
        """Iterates over all pixels in the image."""
        for x in range(self.width):
            for y in range(self.height):
                yield self._makepixel(x, y)

    def __getitem__(self, xy_index):
        """Return `Picture`s for slices and `Pixel`s for indexes."""
        xy_index = _verify_picture_index(xy_index)
        if all(isinstance(index, int) for index in xy_index):
            return self._makepixel(*xy_index)
        else:
            return Picture(xy_array=self.xy_array[xy_index])

    def __setitem__(self, xy_index, value):
        xy_index = _verify_picture_index(xy_index)
        if isinstance(value, tuple):
            self[xy_index].rgb = value
        elif isinstance(value, Picture):
            self.xy_array[xy_index] = value.xy_array
        else:
            raise TypeError("Invalid value type")
        self._array_modified()

    def __eq__(self, other):
        if not isinstance(other, Picture):
            raise NotImplementedError()
        return np.all(self.array == other.array)

    def __repr__(self):
        return "Picture({0} x {1})".format(*self.size)


if __name__ == '__main__':
    import doctest
    doctest.testmod()<|MERGE_RESOLUTION|>--- conflicted
+++ resolved
@@ -149,34 +149,22 @@
         if len(value) == 4:
             self.rgba = value
         else:
-<<<<<<< HEAD
-            self._red, self._green, self._blue = (self._validate(v) for v in value)
-=======
             self._red, self._green, self._blue \
                 = (self._validate(v) for v in value)
->>>>>>> f871c402
             self._alpha = 255
             self._setpixel()
 
     @property
     def rgba(self):
-<<<<<<< HEAD
-        """The RGB color and transparency components of the pixel (4 values 0-255)."""
-=======
         """The RGB color and transparency components of the pixel
         (4 values 0-255).
         """
->>>>>>> f871c402
         return (self.red, self.green, self.blue, self.alpha)
 
     @rgba.setter
     def rgba(self, value):
-<<<<<<< HEAD
-        self._red, self._green, self._blue, self._alpha = (self._validate(v) for v in value)
-=======
         self._red, self._green, self._blue, self._alpha \
             = (self._validate(v) for v in value)
->>>>>>> f871c402
         self._setpixel()
 
     def _validate(self, value):
@@ -286,13 +274,8 @@
         size : tuple
             Width and height of the picture in pixels.
         color : tuple or str
-<<<<<<< HEAD
-            RGB or RGBA tuple with the fill color for the picture [0-255] or a valid
-            key in `color_dict`.
-=======
             RGB or RGBA tuple with the fill color for the picture [0-255] or
             a valid key in `color_dict`.
->>>>>>> f871c402
         """
         if isinstance(color, six.string_types):
             color = color_dict[color]
