--- conflicted
+++ resolved
@@ -9,10 +9,7 @@
 import numpy as np
 from scipy import ndimage as ndi
 
-<<<<<<< HEAD
-=======
 from .._shared.filters import gaussian as gaussian_filter
->>>>>>> b8fb9916
 from .._shared.utils import _supported_float_type
 from ..filters import gaussian as gaussian_filter
 from ..transform import warp
