#cython: cdivision=True
#cython: boundscheck=False
#cython: nonecheck=False
#cython: wraparound=False
import numpy as np

cimport numpy as cnp

from .._shared.filters import gaussian
from .._shared.utils import warn
from ..measure._ccomp cimport find_root, join_trees
from ..util import img_as_float64

cnp.import_array()


def _felzenszwalb_cython(image, double scale=1, sigma=0.8,
                         Py_ssize_t min_size=20):
    """Felzenszwalb's efficient graph based segmentation for
    single or multiple channels.

    Produces an oversegmentation of a single or multi-channel image
    using a fast, minimum spanning tree based clustering on the image grid.
    The number of produced segments as well as their size can only be
    controlled indirectly through ``scale``. Segment size within an image can
    vary greatly depending on local contrast.

    Parameters
    ----------
    image : (N, M, C) ndarray
        Input image.
    scale : float, optional (default 1)
        Sets the obervation level. Higher means larger clusters.
    sigma : float, optional (default 0.8)
        Width of Gaussian smoothing kernel used in preprocessing.
        Larger sigma gives smother segment boundaries.
    min_size : int, optional (default 20)
        Minimum component size. Enforced using postprocessing.

    Returns
    -------
    segment_mask : (N, M) ndarray
        Integer mask indicating segment labels.
    """

    if image.shape[2] > 3:
        warn(RuntimeWarning(
            "Got image with third dimension of %s. This image "
            "will be interpreted as a multichannel 2d image, "
            "which may not be intended." % str(image.shape[2])),
            stacklevel=3)

    image = img_as_float64(image)

    # rescale scale to behave like in reference implementation
    scale = float(scale) / 255.
<<<<<<< HEAD
<<<<<<< HEAD
    image = gaussian(image, sigma=[sigma, sigma, 0])
=======
    image = gaussian(image, sigma=[sigma, sigma, 0], mode='reflect',
                     channel_axis=-1)
>>>>>>> use-filters-gaussian
=======
    image = gaussian(image, sigma=[sigma, sigma, 0], mode='reflect',
                     channel_axis=-1)
>>>>>>> c6535b3e
    height, width = image.shape[:2]

    # compute edge weights in 8 connectivity:
    down_cost = np.sqrt(np.sum((image[1:, :, :] - image[:height-1, :, :]) *
    	                         (image[1:, :, :] - image[:height-1, :, :]), axis=-1))
    right_cost = np.sqrt(np.sum((image[:, 1:, :] - image[:, :width-1, :]) *
    	                          (image[:, 1:, :] - image[:, :width-1, :]), axis=-1))
    dright_cost = np.sqrt(np.sum((image[1:, 1:, :] - image[:height-1, :width-1, :]) *
	                               (image[1:, 1:, :] - image[:height-1, :width-1, :]), axis=-1))
    uright_cost = np.sqrt(np.sum((image[1:, :width-1, :] - image[:height-1, 1:, :]) *
    	                           (image[1:, :width-1, :] - image[:height-1, 1:, :]), axis=-1))
    cdef cnp.ndarray[cnp.float_t, ndim=1] costs = np.hstack([
    	right_cost.ravel(), down_cost.ravel(), dright_cost.ravel(),
        uright_cost.ravel()]).astype(float)

    # compute edges between pixels:
    cdef cnp.ndarray[cnp.intp_t, ndim=2] segments \
            = np.arange(width * height, dtype=np.intp).reshape(height, width)
    down_edges  = np.c_[segments[1:, :].ravel(), segments[:height-1, :].ravel()]
    right_edges = np.c_[segments[:, 1:].ravel(), segments[:, :width-1].ravel()]
    dright_edges = np.c_[segments[1:, 1:].ravel(), segments[:height-1, :width-1].ravel()]
    uright_edges = np.c_[segments[:height-1, 1:].ravel(), segments[1:, :width-1].ravel()]
    cdef cnp.ndarray[cnp.intp_t, ndim=2] edges \
            = np.vstack([right_edges, down_edges, dright_edges, uright_edges])

    # initialize data structures for segment size
    # and inner cost, then start greedy iteration over edges.
    edge_queue = np.argsort(costs)
    edges = np.ascontiguousarray(edges[edge_queue])
    costs = np.ascontiguousarray(costs[edge_queue])
    cdef cnp.intp_t *segments_p = <cnp.intp_t*>segments.data
    cdef cnp.intp_t *edges_p = <cnp.intp_t*>edges.data
    cdef cnp.float_t *costs_p = <cnp.float_t*>costs.data
    cdef cnp.ndarray[cnp.intp_t, ndim=1] segment_size \
            = np.ones(width * height, dtype=np.intp)

    # inner cost of segments
    cdef cnp.ndarray[cnp.float_t, ndim=1] cint = np.zeros(width * height)
    cdef cnp.intp_t seg0, seg1, seg_new, e
    cdef float cost, inner_cost0, inner_cost1
    cdef Py_ssize_t num_costs = costs.size

    with nogil:
        # set costs_p back one. we increase it before we use it
        # since we might continue before that.
        costs_p -= 1
        for e in range(num_costs):
            seg0 = find_root(segments_p, edges_p[0])
            seg1 = find_root(segments_p, edges_p[1])
            edges_p += 2
            costs_p += 1
            if seg0 == seg1:
                continue
            inner_cost0 = cint[seg0] + scale / segment_size[seg0]
            inner_cost1 = cint[seg1] + scale / segment_size[seg1]
            if costs_p[0] < min(inner_cost0, inner_cost1):
                # update size and cost
                join_trees(segments_p, seg0, seg1)
                seg_new = find_root(segments_p, seg0)
                segment_size[seg_new] = segment_size[seg0] + segment_size[seg1]
                cint[seg_new] = costs_p[0]

        # postprocessing to remove small segments
        edges_p = <cnp.intp_t*>edges.data
        for e in range(num_costs):
            seg0 = find_root(segments_p, edges_p[0])
            seg1 = find_root(segments_p, edges_p[1])
            edges_p += 2
            if seg0 == seg1:
                continue
            if segment_size[seg0] < min_size or segment_size[seg1] < min_size:
                join_trees(segments_p, seg0, seg1)
                seg_new = find_root(segments_p, seg0)
                segment_size[seg_new] = segment_size[seg0] + segment_size[seg1]

    # unravel the union find tree
    flat = segments.ravel()
    old = np.zeros_like(flat)
    while (old != flat).any():
        old = flat
        flat = flat[flat]
    flat = np.unique(flat, return_inverse=True)[1]
    return flat.reshape((height, width))<|MERGE_RESOLUTION|>--- conflicted
+++ resolved
@@ -54,17 +54,8 @@
 
     # rescale scale to behave like in reference implementation
     scale = float(scale) / 255.
-<<<<<<< HEAD
-<<<<<<< HEAD
-    image = gaussian(image, sigma=[sigma, sigma, 0])
-=======
     image = gaussian(image, sigma=[sigma, sigma, 0], mode='reflect',
                      channel_axis=-1)
->>>>>>> use-filters-gaussian
-=======
-    image = gaussian(image, sigma=[sigma, sigma, 0], mode='reflect',
-                     channel_axis=-1)
->>>>>>> c6535b3e
     height, width = image.shape[:2]
 
     # compute edge weights in 8 connectivity:
