--- conflicted
+++ resolved
@@ -308,11 +308,7 @@
     if (sigma > 0).any():
         # add zero smoothing for multichannel dimension
         sigma = list(sigma) + [0]
-<<<<<<< HEAD
-        image = gaussian(image, sigma)
-=======
         image = gaussian(image, sigma, mode='reflect')
->>>>>>> b8fb9916
 
     n_centroids = centroids.shape[0]
     segments = np.ascontiguousarray(np.concatenate(
