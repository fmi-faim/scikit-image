import math
from collections.abc import Iterable
from warnings import warn

import numpy as np
from numpy import random
from scipy.cluster.vq import kmeans2
from scipy.spatial.distance import pdist, squareform

from .._shared import utils
from .._shared.multimethods import gaussian
from ..color import rgb2lab
from ..util import img_as_float, regular_grid
from ._slic import _enforce_label_connectivity_cython, _slic_cython


def _get_mask_centroids(mask, n_centroids, multichannel):
    """Find regularly spaced centroids on a mask.

    Parameters
    ----------
    mask : 3D ndarray
        The mask within which the centroids must be positioned.
    n_centroids : int
        The number of centroids to be returned.

    Returns
    -------
    centroids : 2D ndarray
        The coordinates of the centroids with shape (n_centroids, 3).
    steps : 1D ndarray
        The approximate distance between two seeds in all dimensions.

    """

    # Get tight ROI around the mask to optimize
    coord = np.array(np.nonzero(mask), dtype=float).T
    # Fix random seed to ensure repeatability
    # Keep old-style RandomState here as expected results in tests depend on it
    rnd = random.RandomState(123)

    # select n_centroids randomly distributed points from within the mask
    idx_full = np.arange(len(coord), dtype=int)
    idx = np.sort(rnd.choice(idx_full,
                             min(n_centroids, len(coord)),
                             replace=False))

    # To save time, when n_centroids << len(coords), use only a subset of the
    # coordinates when calling k-means. Rather than the full set of coords,
    # we will use a substantially larger subset than n_centroids. Here we
    # somewhat arbitrarily choose dense_factor=10 to make the samples
    # 10 times closer together along each axis than the n_centroids samples.
    dense_factor = 10
    ndim_spatial = mask.ndim - 1 if multichannel else mask.ndim
    n_dense = int((dense_factor ** ndim_spatial) * n_centroids)
    if len(coord) > n_dense:
        # subset of points to use for the k-means calculation
        # (much denser than idx, but less than the full set)
        idx_dense = np.sort(rnd.choice(idx_full,
                                       n_dense,
                                       replace=False))
    else:
        idx_dense = Ellipsis
    centroids, _ = kmeans2(coord[idx_dense], coord[idx], iter=5)

    # Compute the minimum distance of each centroid to the others
    dist = squareform(pdist(centroids))
    np.fill_diagonal(dist, np.inf)
    closest_pts = dist.argmin(-1)
    steps = abs(centroids - centroids[closest_pts, :]).mean(0)

    return centroids, steps


def _get_grid_centroids(image, n_centroids):
    """Find regularly spaced centroids on the image.

    Parameters
    ----------
    image : 2D, 3D or 4D ndarray
        Input image, which can be 2D or 3D, and grayscale or
        multichannel.
    n_centroids : int
        The (approximate) number of centroids to be returned.

    Returns
    -------
    centroids : 2D ndarray
        The coordinates of the centroids with shape (~n_centroids, 3).
    steps : 1D ndarray
        The approximate distance between two seeds in all dimensions.

    """
    d, h, w = image.shape[:3]

    grid_z, grid_y, grid_x = np.mgrid[:d, :h, :w]
    slices = regular_grid(image.shape[:3], n_centroids)

    centroids_z = grid_z[slices].ravel()[..., np.newaxis]
    centroids_y = grid_y[slices].ravel()[..., np.newaxis]
    centroids_x = grid_x[slices].ravel()[..., np.newaxis]

    centroids = np.concatenate([centroids_z, centroids_y, centroids_x],
                               axis=-1)

    steps = np.asarray([float(s.step) if s.step is not None else 1.0
                        for s in slices])
    return centroids, steps


@utils.channel_as_last_axis(multichannel_output=False)
<<<<<<< HEAD
=======
@utils.deprecate_multichannel_kwarg(multichannel_position=6)
@utils.deprecate_kwarg({'max_iter': 'max_num_iter'}, removed_version="1.0",
                       deprecated_version="0.19")
>>>>>>> 84df56fa
def slic(image, n_segments=100, compactness=10., max_num_iter=10, sigma=0,
         spacing=None, convert2lab=None, enforce_connectivity=True,
         min_size_factor=0.5, max_size_factor=3, slic_zero=False,
         start_label=1, mask=None, *, channel_axis=-1):
    """Segments image using k-means clustering in Color-(x,y,z) space.

    Parameters
    ----------
    image : 2D, 3D or 4D ndarray
        Input image, which can be 2D or 3D, and grayscale or multichannel
        (see `channel_axis` parameter).
        Input image must either be NaN-free or the NaN's must be masked out
    n_segments : int, optional
        The (approximate) number of labels in the segmented output image.
    compactness : float, optional
        Balances color proximity and space proximity. Higher values give
        more weight to space proximity, making superpixel shapes more
        square/cubic. In SLICO mode, this is the initial compactness.
        This parameter depends strongly on image contrast and on the
        shapes of objects in the image. We recommend exploring possible
        values on a log scale, e.g., 0.01, 0.1, 1, 10, 100, before
        refining around a chosen value.
    max_num_iter : int, optional
        Maximum number of iterations of k-means.
    sigma : float or array-like of floats, optional
        Width of Gaussian smoothing kernel for pre-processing for each
        dimension of the image. The same sigma is applied to each dimension in
        case of a scalar value. Zero means no smoothing.
        Note that `sigma` is automatically scaled if it is scalar and
        if a manual voxel spacing is provided (see Notes section). If
        sigma is array-like, its size must match ``image``'s number
        of spatial dimensions.
    spacing : array-like of floats, optional
        The voxel spacing along each spatial dimension. By default,
        `slic` assumes uniform spacing (same voxel resolution along
        each spatial dimension).
        This parameter controls the weights of the distances along the
        spatial dimensions during k-means clustering.
    convert2lab : bool, optional
        Whether the input should be converted to Lab colorspace prior to
        segmentation. The input image *must* be RGB. Highly recommended.
        This option defaults to ``True`` when ``channel_axis` is not None *and*
        ``image.shape[-1] == 3``.
    enforce_connectivity : bool, optional
        Whether the generated segments are connected or not
    min_size_factor : float, optional
        Proportion of the minimum segment size to be removed with respect
        to the supposed segment size ```depth*width*height/n_segments```
    max_size_factor : float, optional
        Proportion of the maximum connected segment size. A value of 3 works
        in most of the cases.
    slic_zero : bool, optional
        Run SLIC-zero, the zero-parameter mode of SLIC. [2]_
    start_label : int, optional
        The labels' index start. Should be 0 or 1.

        .. versionadded:: 0.17
           ``start_label`` was introduced in 0.17
    mask : ndarray, optional
        If provided, superpixels are computed only where mask is True,
        and seed points are homogeneously distributed over the mask
        using a k-means clustering strategy. Mask number of dimensions
        must be equal to image number of spatial dimensions.

        .. versionadded:: 0.17
           ``mask`` was introduced in 0.17
    channel_axis : int or None, optional
        If None, the image is assumed to be a grayscale (single channel) image.
        Otherwise, this parameter indicates which axis of the array corresponds
        to channels.

        .. versionadded:: 0.19
           ``channel_axis`` was added in 0.19.

    Returns
    -------
    labels : 2D or 3D array
        Integer mask indicating segment labels.

    Raises
    ------
    ValueError
        If ``convert2lab`` is set to ``True`` but the last array
        dimension is not of length 3.
    ValueError
        If ``start_label`` is not 0 or 1.

    Notes
    -----
    * If `sigma > 0`, the image is smoothed using a Gaussian kernel prior to
      segmentation.

    * If `sigma` is scalar and `spacing` is provided, the kernel width is
      divided along each dimension by the spacing. For example, if ``sigma=1``
      and ``spacing=[5, 1, 1]``, the effective `sigma` is ``[0.2, 1, 1]``. This
      ensures sensible smoothing for anisotropic images.

    * The image is rescaled to be in [0, 1] prior to processing.

    * Images of shape (M, N, 3) are interpreted as 2D RGB images by default. To
      interpret them as 3D with the last dimension having length 3, use
      `channel_axis=None`.

    * `start_label` is introduced to handle the issue [4]_. Label indexing
      starts at 1 by default.

    References
    ----------
    .. [1] Radhakrishna Achanta, Appu Shaji, Kevin Smith, Aurelien Lucchi,
        Pascal Fua, and Sabine Süsstrunk, SLIC Superpixels Compared to
        State-of-the-art Superpixel Methods, TPAMI, May 2012.
        :DOI:`10.1109/TPAMI.2012.120`
    .. [2] https://www.epfl.ch/labs/ivrl/research/slic-superpixels/#SLICO
    .. [3] Irving, Benjamin. "maskSLIC: regional superpixel generation with
           application to local pathology characterisation in medical images.",
           2016, :arXiv:`1606.09518`
    .. [4] https://github.com/scikit-image/scikit-image/issues/3722

    Examples
    --------
    >>> from skimage.segmentation import slic
    >>> from skimage.data import astronaut
    >>> img = astronaut()
    >>> segments = slic(img, n_segments=100, compactness=10)

    Increasing the compactness parameter yields more square regions:

    >>> segments = slic(img, n_segments=100, compactness=20)

    """

    image = img_as_float(image)
    float_dtype = utils._supported_float_type(image.dtype)
    # copy=True so subsequent in-place operations do not modify the
    # function input
    image = image.astype(float_dtype, copy=True)

    # Rescale image to [0, 1] to make choice of compactness insensitive to
    # input image scale.
    image -= image.min()
    imax = image.max()
    if imax != 0:
        image /= imax

    use_mask = mask is not None
    dtype = image.dtype

    is_2d = False

    multichannel = channel_axis is not None
    if image.ndim == 2:
        # 2D grayscale image
        image = image[np.newaxis, ..., np.newaxis]
        is_2d = True
    elif image.ndim == 3 and multichannel:
        # Make 2D multichannel image 3D with depth = 1
        image = image[np.newaxis, ...]
        is_2d = True
    elif image.ndim == 3 and not multichannel:
        # Add channel as single last dimension
        image = image[..., np.newaxis]

    if multichannel and (convert2lab or convert2lab is None):
        if image.shape[channel_axis] != 3 and convert2lab:
            raise ValueError("Lab colorspace conversion requires a RGB image.")
        elif image.shape[channel_axis] == 3:
            image = rgb2lab(image)

    if start_label not in [0, 1]:
        raise ValueError("start_label should be 0 or 1.")

    # initialize cluster centroids for desired number of segments
    update_centroids = False
    if use_mask:
        mask = np.ascontiguousarray(mask, dtype=bool).view('uint8')
        if mask.ndim == 2:
            mask = np.ascontiguousarray(mask[np.newaxis, ...])
        if mask.shape != image.shape[:3]:
            raise ValueError("image and mask should have the same shape.")
        centroids, steps = _get_mask_centroids(mask, n_segments, multichannel)
        update_centroids = True
    else:
        centroids, steps = _get_grid_centroids(image, n_segments)

    if spacing is None:
        spacing = np.ones(3, dtype=dtype)
    elif isinstance(spacing, Iterable):
        spacing = np.asarray(spacing, dtype=dtype)
        if is_2d:
            if spacing.size != 2:
                if spacing.size == 3:
                    warn("Input image is 2D: spacing number of "
                         "elements must be 2. In the future, a ValueError "
                         "will be raised.", FutureWarning, stacklevel=2)
                else:
                    raise ValueError(f"Input image is 2D, but spacing has "
                                     f"{spacing.size} elements (expected 2).")
            else:
                spacing = np.insert(spacing, 0, 1)
        elif spacing.size != 3:
            raise ValueError(f"Input image is 3D, but spacing has "
                             f"{spacing.size} elements (expected 3).")
        spacing = np.ascontiguousarray(spacing, dtype=dtype)
    else:
        raise TypeError("spacing must be None or iterable.")

    if np.isscalar(sigma):
        sigma = np.array([sigma, sigma, sigma], dtype=dtype)
        sigma /= spacing
    elif isinstance(sigma, Iterable):
        sigma = np.asarray(sigma, dtype=dtype)
        if is_2d:
            if sigma.size != 2:
                if spacing.size == 3:
                    warn("Input image is 2D: sigma number of "
                         "elements must be 2. In the future, a ValueError "
                         "will be raised.", FutureWarning, stacklevel=2)
                else:
                    raise ValueError(f"Input image is 2D, but sigma has "
                                     f"{sigma.size} elements (expected 2).")
            else:
                sigma = np.insert(sigma, 0, 0)
        elif sigma.size != 3:
            raise ValueError(f"Input image is 3D, but sigma has "
                             f"{sigma.size} elements (expected 3).")

    if (sigma > 0).any():
        # add zero smoothing for channel dimension
        sigma = list(sigma) + [0]
        image = gaussian(image, sigma, mode='reflect')

    n_centroids = centroids.shape[0]
    segments = np.ascontiguousarray(np.concatenate(
        [centroids, np.zeros((n_centroids, image.shape[3]))],
        axis=-1), dtype=dtype)

    # Scaling of ratio in the same way as in the SLIC paper so the
    # values have the same meaning
    step = max(steps)
    ratio = 1.0 / compactness

    image = np.ascontiguousarray(image * ratio, dtype=dtype)

    if update_centroids:
        # Step 2 of the algorithm [3]_
        _slic_cython(image, mask, segments, step, max_num_iter, spacing,
                     slic_zero, ignore_color=True,
                     start_label=start_label)

    labels = _slic_cython(image, mask, segments, step, max_num_iter,
                          spacing, slic_zero, ignore_color=False,
                          start_label=start_label)

    if enforce_connectivity:
        if use_mask:
            segment_size = mask.sum() / n_centroids
        else:
            segment_size = math.prod(image.shape[:3]) / n_centroids
        min_size = int(min_size_factor * segment_size)
        max_size = int(max_size_factor * segment_size)
        labels = _enforce_label_connectivity_cython(
            labels, min_size, max_size, start_label=start_label)

    if is_2d:
        labels = labels[0]

    return labels<|MERGE_RESOLUTION|>--- conflicted
+++ resolved
@@ -109,12 +109,6 @@
 
 
 @utils.channel_as_last_axis(multichannel_output=False)
-<<<<<<< HEAD
-=======
-@utils.deprecate_multichannel_kwarg(multichannel_position=6)
-@utils.deprecate_kwarg({'max_iter': 'max_num_iter'}, removed_version="1.0",
-                       deprecated_version="0.19")
->>>>>>> 84df56fa
 def slic(image, n_segments=100, compactness=10., max_num_iter=10, sigma=0,
          spacing=None, convert2lab=None, enforce_connectivity=True,
          min_size_factor=0.5, max_size_factor=3, slic_zero=False,
