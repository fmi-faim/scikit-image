--- conflicted
+++ resolved
@@ -363,15 +363,7 @@
             markers[x, y] = idx
             idx += 1
 
-<<<<<<< HEAD
-<<<<<<< HEAD
-        image = gaussian(image, 4)
-=======
         image = gaussian(image, 4, mode='reflect')
->>>>>>> use-filters-gaussian
-=======
-        image = gaussian(image, 4, mode='reflect')
->>>>>>> c6535b3e
         watershed(image, markers, self.eight)
         ndi.watershed_ift(image.astype(np.uint16), markers, self.eight)
 
